--- conflicted
+++ resolved
@@ -49,25 +49,6 @@
 
         self.history_options.trace_save_iter = 1
 
-<<<<<<< HEAD
-        for storage_file in ['tmp/traces/conversion_example_{id}.csv',
-                             None]:
-            self.history_options.storage_file = storage_file
-
-            result = pypesto.optimize.minimize(
-                problem=self.problem,
-                optimizer=self.optimizer,
-                n_starts=1,
-                startpoint_method=pypesto.startpoint.uniform,
-                options=optimize_options,
-                history_options=self.history_options
-            )
-
-            for istart, start in enumerate(result.optimize_result.list):
-                self.check_reconstruct_history(start, str(istart))
-                self.check_load_from_file(start, str(istart))
-                self.check_history_consistency(start)
-=======
         for storage_type in ['.csv', '.hdf5', None]:
             with tempfile.TemporaryDirectory(dir=".") as tmpdirname:
                 _, fn = tempfile.mkstemp(storage_type, dir=f"{tmpdirname}")
@@ -88,7 +69,6 @@
                     self.check_reconstruct_history(start, str(istart))
                     self.check_load_from_file(start, str(istart))
                     self.check_history_consistency(start)
->>>>>>> 4fd93af9
 
     def check_load_from_file(self, start: OptimizerResult, id: str):
         """Verify we can reconstitute OptimizerResult from csv file"""
@@ -176,16 +156,10 @@
                                     f'get_{entry}_trace')()
             for iteration in range(len(original_trace)):
                 # comparing nan and None difficult
-<<<<<<< HEAD
-                if original_trace[iteration] is None or np.isnan(
-                        original_trace[iteration]).all():
-                    continue
-=======
                 if original_trace[iteration] is None:
                     assert reconst_trace[iteration] is None
                 if np.isnan(original_trace[iteration]).all():
                     assert np.isnan(reconst_trace[iteration]).all()
->>>>>>> 4fd93af9
                 np.testing.assert_array_almost_equal(
                     reconst_trace[iteration],
                     original_trace[iteration],
