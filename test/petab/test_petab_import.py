--- conflicted
+++ resolved
@@ -126,15 +126,10 @@
         objective.amici_solver.set_sensitivity_method(
             asd.SensitivityMethod.forward
         )
-<<<<<<< HEAD
         objective.amici_solver.set_absolute_tolerance(1e-10)
         objective.amici_solver.set_relative_tolerance(1e-12)
-=======
-        objective.amici_solver.setAbsoluteTolerance(1e-10)
-        objective.amici_solver.setRelativeTolerance(1e-12)
         # enable least squares solver with residual mode
-        objective.amici_model.setAddSigmaResiduals(True)
->>>>>>> c5acea78
+        objective.amici_model.set_add_sigma_residuals(True)
 
         self.assertTrue(
             objective.check_gradients_match_finite_differences(
