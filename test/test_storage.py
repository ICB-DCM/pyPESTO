--- conflicted
+++ resolved
@@ -3,28 +3,19 @@
 """
 import os
 import tempfile
-<<<<<<< HEAD
 import pytest
 import numpy as np
 import scipy as sp
-from .visualize.test_visualize import create_problem, \
-    create_optimization_result
-from pypesto.storage import (
-    ProblemHDF5Writer, ProblemHDF5Reader, OptimizationResultHDF5Writer,
-    OptimizationResultHDF5Reader)
+import scipy.optimize as so
 import pypesto
 from pypesto.objective.constants import (X, FVAL, GRAD, HESS, RES, SRES, CHI2,
                                          SCHI2, TIME)
-=======
-
-import numpy as np
 
 from pypesto.storage import (
     ProblemHDF5Writer, ProblemHDF5Reader, OptimizationResultHDF5Writer,
     OptimizationResultHDF5Reader)
 from .visualize.test_visualize import create_problem, \
     create_optimization_result
->>>>>>> 0fe4211e
 
 
 def test_storage_opt_result():
@@ -87,17 +78,17 @@
             else:
                 assert problem.__dict__[attr] == \
                        read_problem.__dict__[attr]
-<<<<<<< HEAD
+                assert not isinstance(read_problem.__dict__[attr], np.ndarray)
 
 
 @pytest.mark.skip(reason="strange error in memory history")
 def test_storage_trace():
-    objective1 = pypesto.Objective(fun=sp.optimize.rosen,
-                                   grad=sp.optimize.rosen_der,
-                                   hess=sp.optimize.rosen_hess)
-    objective2 = pypesto.Objective(fun=sp.optimize.rosen,
-                                   grad=sp.optimize.rosen_der,
-                                   hess=sp.optimize.rosen_hess)
+    objective1 = pypesto.Objective(fun=so.rosen,
+                                   grad=so.rosen_der,
+                                   hess=so.rosen_hess)
+    objective2 = pypesto.Objective(fun=so.rosen,
+                                   grad=so.rosen_der,
+                                   hess=so.rosen_hess)
     dim_full = 10
     lb = -5 * np.ones((dim_full, 1))
     ub = 5 * np.ones((dim_full, 1))
@@ -138,7 +129,4 @@
                         np.testing.assert_array_equal(getattr(mem_res[
                                                                   'history'],
                             f'get_{entry}_trace')(), getattr(
-                            hdf_res['history'], f'get_{entry}_trace')())
-=======
-                assert not isinstance(read_problem.__dict__[attr], np.ndarray)
->>>>>>> 0fe4211e
+                            hdf_res['history'], f'get_{entry}_trace')())