{
 "cells": [
  {
   "cell_type": "markdown",
   "metadata": {
    "pycharm": {
     "name": "#%% md\n"
    }
   },
   "source": [
    "# pyPESTO: Getting started\n",
    "\n",
    "This notebook takes you through the first steps to get started with [pyPESTO](https://github.com/ICB-DCM/pyPESTO).\n",
    "\n",
    "<img src=\"https://github.com/ICB-DCM/pyPESTO/raw/main/doc/logo/logo_wordmark.png\" width=\"40%\" alt=\"pyPESTO logo\"/>\n",
    "\n",
    "pyPESTO is a python package for parameter inference, offering a unified interface to various optimization and sampling methods.\n",
    "pyPESTO is highly modular and customizable, e.g., with respect to objective function definition and employed inference algorithms."
   ]
  },
  {
   "cell_type": "code",
   "execution_count": null,
   "metadata": {
    "pycharm": {
     "name": "#%%\n"
    }
   },
   "outputs": [],
   "source": [
    "import logging\n",
    "\n",
    "import amici\n",
    "import matplotlib as mpl\n",
    "import numpy as np\n",
    "\n",
    "import pypesto.optimize as optimize\n",
    "import pypesto.petab\n",
    "import pypesto.visualize as visualize\n",
    "\n",
    "np.random.seed(1)\n",
    "\n",
    "# increase image resolution\n",
    "mpl.rcParams[\"figure.dpi\"] = 300"
   ]
  },
  {
   "cell_type": "markdown",
   "metadata": {
    "pycharm": {
     "name": "#%% md\n"
    }
   },
   "source": [
    "## 1. Objective Definition\n",
    "\n",
    "pyPESTO allows the definition of custom objectives and offers support for objectives defined in the [PEtab](https://github.com/PEtab-dev/PEtab) format.\n",
    "\n",
    "### Custom Objective Definition\n",
    "\n",
    "You can define an objective via a python function. Also providing an analytical gradient (and potentially also a Hessian) improves the performance of Gradient/Hessian-based optimizers. When accessing parameter uncertainties via profile-likelihoods/sampling, pyPESTO interprets the objective function as the negative-log-likelihood/negative-log-posterior. A more in-depth construction of a custom objective function can be found in [a designated example notebook.](./custom_objective_function.ipynb)"
   ]
  },
  {
   "cell_type": "code",
   "execution_count": null,
   "metadata": {
    "pycharm": {
     "name": "#%%\n"
    }
   },
   "outputs": [],
   "source": [
    "# define objective function\n",
    "def f(x: np.ndarray) -> np.ndarray:\n",
    "    return x[0] ** 2 + x[1] ** 2\n",
    "\n",
    "\n",
    "# define gradient\n",
    "def grad(x: np.ndarray) -> np.ndarray:\n",
    "    return 2 * x\n",
    "\n",
    "\n",
    "# define objective\n",
    "custom_objective = pypesto.Objective(fun=f, grad=grad)"
   ]
  },
  {
   "cell_type": "markdown",
   "metadata": {
    "pycharm": {
     "name": "#%% md\n"
    }
   },
   "source": "Define lower and upper parameter bounds and create an optimization problem."
  },
  {
   "cell_type": "code",
   "execution_count": null,
   "metadata": {
    "pycharm": {
     "name": "#%%\n"
    }
   },
   "outputs": [],
   "source": [
    "# define optimization bounds\n",
    "lb = np.array([-10, -10])\n",
    "ub = np.array([10, 10])\n",
    "\n",
    "# create problem\n",
    "custom_problem = pypesto.Problem(objective=custom_objective, lb=lb, ub=ub)"
   ]
  },
  {
   "cell_type": "markdown",
   "metadata": {
    "pycharm": {
     "name": "#%% md\n"
    }
   },
   "source": [
    "Now choose an optimizer to perform the optimization. `minimize` uses multi-start optimization, meaning that the optimization is run `n_start` times from different initial values, in case the problem contains multiple local optima (which of course is not the case for this toy problem)."
   ]
  },
  {
   "cell_type": "code",
   "execution_count": null,
   "metadata": {
    "pycharm": {
     "name": "#%%\n"
    }
   },
   "outputs": [],
   "source": [
    "# choose optimizer\n",
    "optimizer = optimize.ScipyOptimizer()\n",
    "\n",
    "# do the optimization\n",
    "result_custom_problem = optimize.minimize(\n",
    "    problem=custom_problem, optimizer=optimizer, n_starts=10\n",
    ")"
   ]
  },
  {
   "cell_type": "markdown",
   "metadata": {
    "pycharm": {
     "name": "#%% md\n"
    }
   },
   "source": [
    "`result_custom_problem.optimize_result` now stores a list, that contains the results and metadata of the individual optimizer runs (ordered by function value)."
   ]
  },
  {
   "cell_type": "code",
   "execution_count": null,
   "metadata": {
    "pycharm": {
     "name": "#%%\n"
    }
   },
   "outputs": [],
   "source": [
    "# E.g., The best model fit was obtained by the following optimization run:\n",
    "result_custom_problem.optimize_result.list[0]"
   ]
  },
  {
   "cell_type": "code",
   "execution_count": null,
   "metadata": {
    "pycharm": {
     "name": "#%%\n"
    }
   },
   "outputs": [],
   "source": [
    "# Objective function values of the different optimizer runs:\n",
    "result_custom_problem.optimize_result.get_for_key(\"fval\")"
   ]
  },
  {
   "cell_type": "markdown",
   "metadata": {
    "pycharm": {
     "name": "#%% md\n"
    }
   },
   "source": [
    "### Problem Definition via PEtab\n",
    "\n",
    "#### Background on PEtab\n",
    "\n",
    "<img src=\"https://github.com/PEtab-dev/PEtab/blob/main/doc/v1/gfx/petab_files.png?raw=true\" width=\"80%\" alt=\"PEtab files\"/>\n",
    "\n",
    "PyPESTO supports the [PEtab](https://github.com/PEtab-dev/PEtab) standard. PEtab is a data format for specifying parameter estimation problems in systems biology.\n",
    "\n",
    "A PEtab problem consist of an [SBML](https://sbml.org) file, defining the model topology and a set of `.tsv` files, defining experimental conditions, observables, measurements and parameters (and their optimization bounds, scale, priors...). All files that make up a PEtab problem can be structured in a `.yaml` file. The `pypesto.Objective` coming from a PEtab problem corresponds to the negative-log-likelihood/negative-log-posterior distribution of the parameters.\n",
    "\n",
    "For more details on PEtab, the interested reader is referred to [PEtab's format definition](https://petab.readthedocs.io/en/latest/documentation_data_format.html), for examples, the reader is referred to the [PEtab benchmark collection](https://github.com/Benchmarking-Initiative/Benchmark-Models-PEtab). The Model from _[Böhm et al. JProteomRes 2014](https://pubs.acs.org/doi/abs/10.1021/pr5006923)_ is part of the benchmark collection and will be used as the running example throughout this notebook.\n",
    "\n",
    "PyPESTO provides an interface to the model simulation tool [AMICI](https://github.com/AMICI-dev/AMICI) for the simulation of Ordinary Differential Equation (ODE) models specified in the SBML format."
   ]
  },
  {
   "cell_type": "markdown",
   "metadata": {
    "pycharm": {
     "name": "#%% md\n"
    }
   },
   "source": [
    "#### Basic Model Import and Optimization\n",
    "\n",
    "The first step is to import a PEtab problem and create a `pypesto.problem` object:"
   ]
  },
  {
   "cell_type": "code",
   "execution_count": null,
   "metadata": {
    "pycharm": {
     "name": "#%%\n"
    }
   },
   "outputs": [],
   "source": [
    "%%capture\n",
    "# directory of the PEtab problem\n",
    "petab_yaml = \"./conversion_reaction/conversion_reaction.yaml\"\n",
    "\n",
    "importer = pypesto.petab.PetabImporter.from_yaml(petab_yaml)\n",
    "problem = importer.create_problem(verbose=False)"
   ]
  },
  {
   "cell_type": "code",
   "execution_count": null,
   "metadata": {},
   "outputs": [],
   "source": [
    "petab_yaml"
   ]
  },
  {
   "cell_type": "markdown",
   "metadata": {
    "pycharm": {
     "name": "#%% md\n"
    }
   },
   "source": [
    "Next, we choose an `optimizer` to perform the multi start optimization."
   ]
  },
  {
   "cell_type": "code",
   "execution_count": null,
   "metadata": {
    "pycharm": {
     "name": "#%%\n"
    }
   },
   "outputs": [],
   "source": [
    "%%time\n",
    "%%capture\n",
    "\n",
    "# choose optimizer\n",
    "optimizer = optimize.ScipyOptimizer()\n",
    "\n",
    "# do the optimization\n",
    "result = optimize.minimize(problem=problem, optimizer=optimizer, n_starts=5)"
   ]
  },
  {
   "cell_type": "markdown",
   "metadata": {
    "pycharm": {
     "name": "#%% md\n"
    }
   },
   "source": [
    "`result.optimize_result` contains a list with the ordered optimization results."
   ]
  },
  {
   "cell_type": "code",
   "execution_count": null,
   "metadata": {
    "pycharm": {
     "name": "#%%\n"
    }
   },
   "outputs": [],
   "source": [
    "# E.g., best model fit was obtained by the following optimization run:\n",
    "result.optimize_result.list[0]"
   ]
  },
  {
   "cell_type": "code",
   "execution_count": null,
   "metadata": {
    "pycharm": {
     "name": "#%%\n"
    }
   },
   "outputs": [],
   "source": [
    "# Objective function values of the different optimizer runs:\n",
    "result.optimize_result.get_for_key(\"fval\")"
   ]
  },
  {
   "cell_type": "markdown",
   "metadata": {
    "pycharm": {
     "name": "#%% md\n"
    }
   },
   "source": [
    "## 2. Optimizer Choice\n",
    "\n",
    "PyPESTO provides a unified interface to a variety of optimizers of different types.\n",
    "Examples are:\n",
    "\n",
    "* All [scipy optimizer](https://docs.scipy.org/doc/scipy/reference/generated/scipy.optimize.minimize.html#scipy.optimize.minimize) (`optimize.ScipyOptimizer(method=<method_name>)`)\n",
    "    * _function-value_ or _least-squares_-based optimizers\n",
    "    * _gradient_ or _hessian_-based optimizers\n",
    "* [IpOpt](https://pypi.org/project/ipopt/) (`optimize.IpoptOptimizer()`)\n",
    "    * Interior point method\n",
    "* [Dlib](https://dlib.net) (`optimize.DlibOptimizer(options={'maxiter': <max. number of iterations>})`)\n",
    "    * Global optimizer\n",
    "    * Gradient-free\n",
    "* [FIDES](https://github.com/fides-dev/fides/) (`optimize.FidesOptimizer()`)\n",
    "    * Interior Trust Region optimizer\n",
    "* [Particle Swarm](https://github.com/ljvmiranda921/pyswarms) (`optimize.PyswarmsOptimizer()`)\n",
    "    * Particle swarm algorithm\n",
    "    * Gradient-free\n",
    "* [CMA-ES](https://pypi.org/project/cma-es/) (`optimize.CmaOptimizer()`)\n",
    "    * Covariance Matrix Adaptation Evolution Strategy\n",
    "    * Evolutionary Algorithm"
   ]
  },
  {
   "cell_type": "code",
   "execution_count": null,
   "metadata": {},
   "outputs": [],
   "source": [
    "optimizer_scipy_lbfgsb = optimize.ScipyOptimizer(method=\"L-BFGS-B\")\n",
    "optimizer_scipy_powell = optimize.ScipyOptimizer(method=\"Powell\")\n",
    "\n",
    "optimizer_fides = optimize.FidesOptimizer(verbose=logging.ERROR)\n",
    "optimizer_pyswarms = optimize.PyswarmsOptimizer(par_popsize=10)"
   ]
  },
  {
   "cell_type": "markdown",
   "metadata": {
    "pycharm": {
     "name": "#%% md\n"
    }
   },
   "source": [
    "The following performs 10 multi-start runs with different optimizers in order to compare their performance. For a faster execution of this notebook, we run only 10 starts. In application, one would use many more optimization starts: around 100-1000 in most cases.\n",
    "\n",
    "_Note_: Some of those optimizers need to be installed separately for this section to run (e.g., via `pip install pypesto[fides,pyswarms]`). Furthermore, the computation time is in the order of minutes, so you might want to skip the execution and jump to the section on large scale models."
   ]
  },
  {
   "cell_type": "code",
   "execution_count": null,
   "metadata": {},
   "outputs": [],
   "source": [
    "%%time\n",
    "%%capture --no-display\n",
    "n_starts = 10\n",
    "\n",
    "# Due to run time we already use parallelization.\n",
    "# This will be introduced in more detail later.\n",
    "engine = pypesto.engine.MultiProcessEngine()\n",
    "\n",
    "# Scipy: L-BFGS-B\n",
    "result_lbfgsb = optimize.minimize(\n",
    "    problem=problem,\n",
    "    optimizer=optimizer_scipy_lbfgsb,\n",
    "    engine=engine,\n",
    "    n_starts=n_starts,\n",
    ")\n",
    "\n",
    "# Scipy: Powell\n",
    "result_powell = optimize.minimize(\n",
    "    problem=problem,\n",
    "    optimizer=optimizer_scipy_powell,\n",
    "    engine=engine,\n",
    "    n_starts=n_starts,\n",
    ")\n",
    "\n",
    "# Fides\n",
    "result_fides = optimize.minimize(\n",
    "    problem=problem,\n",
    "    optimizer=optimizer_fides,\n",
    "    engine=engine,\n",
    "    n_starts=n_starts,\n",
    ")\n",
    "\n",
    "# PySwarms\n",
    "result_pyswarms = optimize.minimize(\n",
    "    problem=problem,\n",
    "    optimizer=optimizer_pyswarms,\n",
    "    engine=engine,\n",
    "    n_starts=1,  # Global optimizers are usually run once. The number of particles (par_popsize) is usually the parameter that is adapted.\n",
    ")"
   ]
  },
  {
   "cell_type": "markdown",
   "metadata": {
    "pycharm": {
     "name": "#%% md\n"
    }
   },
   "source": [
    "### Optimizer Convergence\n",
    "\n",
    "\n",
    "A common visualization of optimizer convergence are waterfall plots. Waterfall plots show the (ordered) results of the individual optimization runs. In general, we hope to obtain clearly visible plateaus, as they indicate optimizer convergence to local minima."
   ]
  },
  {
   "cell_type": "code",
   "execution_count": null,
   "metadata": {},
   "outputs": [],
   "source": [
    "optimizer_results = [\n",
    "    result_lbfgsb,\n",
    "    result_powell,\n",
    "    result_fides,\n",
    "    result_pyswarms,\n",
    "]\n",
    "optimizer_names = [\"Scipy: L-BFGS-B\", \"Scipy: Powell\", \"Fides\", \"PySwarms\"]\n",
    "\n",
    "pypesto.visualize.waterfall(optimizer_results, legends=optimizer_names);"
   ]
  },
  {
   "cell_type": "markdown",
   "metadata": {
    "pycharm": {
     "name": "#%% md\n"
    }
   },
   "source": [
    "### Optimizer run time\n",
    "\n",
    "Optimizer run time vastly differs among the different optimizers, as can be seen below:"
   ]
  },
  {
   "cell_type": "code",
   "execution_count": null,
   "metadata": {
    "pycharm": {
     "name": "#%%\n"
    }
   },
   "outputs": [],
   "source": [
    "print(\"Average Run time per start:\")\n",
    "print(\"-------------------\")\n",
    "\n",
    "for optimizer_name, optimizer_result in zip(\n",
    "    optimizer_names, optimizer_results\n",
    "):\n",
    "    t = np.sum(optimizer_result.optimize_result.get_for_key(\"time\")) / n_starts\n",
    "    print(f\"{optimizer_name}: {t:f} s\")"
   ]
  },
  {
   "cell_type": "markdown",
   "metadata": {
    "pycharm": {
     "name": "#%% md\n"
    }
   },
   "source": [
    "## 3. Fitting of large scale models\n",
    "\n",
    "When fitting large scale models (i.e. with >100 parameters and accordingly also more data), two important issues are efficient gradient computation and parallelization.\n",
    "\n",
    "### Efficient gradient computation\n",
    "\n",
    "As seen in the example above and as can be confirmed from own experience: If fast and reliable gradients can be provided, gradient-based optimizers are favourable with respect to optimizer convergence and run time.\n",
    "\n",
    "It has been shown that adjoint sensitivity analysis is a fast and reliable method to compute gradients for large scale models, since their run time is (asymptotically) independent of the number of parameters ([Fröhlich et al. PlosCB 2017](https://journals.plos.org/ploscompbiol/article/file?id=10.1371/journal.pcbi.1005331&type=printable)).\n",
    "\n",
    "<img src=\"https://journals.plos.org/ploscompbiol/article/figure/image?size=large&id=10.1371/journal.pcbi.1005331.g002\" width=\"40%\" alt=\"pyPESTO logo\"/>\n",
    "\n",
    "(Figure from Fröhlich et al. PlosCB 2017) Adjoint sensitivities are implemented in AMICI."
   ]
  },
  {
   "cell_type": "code",
   "execution_count": null,
   "metadata": {
    "pycharm": {
     "name": "#%%\n"
    }
   },
   "outputs": [],
   "source": [
    "# Set gradient computation method to adjoint\n",
    "problem.objective.amici_solver.setSensitivityMethod(\n",
    "    amici.SensitivityMethod.adjoint\n",
    ")"
   ]
  },
  {
   "cell_type": "markdown",
   "metadata": {
    "pycharm": {
     "name": "#%% md\n"
    }
   },
   "source": [
    "### Parallelization\n",
    "\n",
    "Multi-start optimization can easily be parallelized by using `engines`."
   ]
  },
  {
   "cell_type": "code",
   "execution_count": null,
   "metadata": {
    "pycharm": {
     "name": "#%%\n"
    }
   },
   "outputs": [],
   "source": [
    "%%time\n",
    "%%capture\n",
    "\n",
    "# Parallelize\n",
    "engine = pypesto.engine.MultiProcessEngine()\n",
    "\n",
    "# Optimize\n",
    "result = optimize.minimize(\n",
    "    problem=problem,\n",
    "    optimizer=optimizer_scipy_lbfgsb,\n",
    "    engine=engine,\n",
    "    n_starts=25,\n",
    ")"
   ]
  },
  {
   "cell_type": "markdown",
   "metadata": {
    "pycharm": {
     "name": "#%% md\n"
    }
   },
   "source": [
    "## 4. Uncertainty quantification\n",
    "\n",
    "PyPESTO focuses on two approaches to assess parameter uncertainties:\n",
    "\n",
    "* Profile likelihoods\n",
    "* Sampling\n",
    "\n",
    "### Profile Likelihoods\n",
    "\n",
    "[Profile likelihoods](https://academic.oup.com/bioinformatics/article/25/15/1923/213246) compute confidence intervals via a [likelihood ratio test](https://en.wikipedia.org/wiki/Likelihood-ratio_test). Profile likelihoods perform a maximum-projection of the likelihood function on the parameter of interest. The likelihood ratio test then gives a cut-off criterion via the $\\chi^2_1$ distribution.\n",
    "\n",
    "In pyPESTO, the maximum projection is solved as a maximization problem and can be obtained via"
   ]
  },
  {
   "cell_type": "code",
   "execution_count": null,
   "metadata": {
    "pycharm": {
     "name": "#%%\n"
    }
   },
   "outputs": [],
   "source": [
    "%%time\n",
    "%%capture\n",
    "\n",
    "import scipy as sp\n",
    "\n",
    "import pypesto.profile as profile\n",
    "\n",
    "options = profile.ProfileOptions(\n",
    "    ratio_min=np.exp(-sp.stats.chi2.ppf(0.99, 1) / 2)\n",
    ")\n",
    "result = profile.parameter_profile(\n",
    "    problem=problem,\n",
    "    result=result,\n",
    "    optimizer=optimizer_scipy_lbfgsb,\n",
<<<<<<< HEAD
    "    profile_index=[0, 1],\n",
    "    profile_options=options,\n",
=======
>>>>>>> 50bc8f7e
    ")"
   ]
  },
  {
   "cell_type": "markdown",
   "metadata": {
    "pycharm": {
     "name": "#%% md\n"
    }
   },
   "source": [
    "The maximum projections can now be inspected via:"
   ]
  },
  {
   "cell_type": "code",
   "execution_count": null,
   "metadata": {
    "pycharm": {
     "name": "#%%\n"
    }
   },
   "outputs": [],
   "source": [
    "# adapt x_labels.\n",
    "x_labels = [f\"Log10({name})\" for name in problem.x_names]\n",
    "\n",
    "ax = visualize.profiles(result, x_labels=x_labels, show_bounds=True)\n",
    "# visualize optimal parameter values\n",
    "ax[0].plot(\n",
    "    [result_fides.optimize_result.x[0][0]] * 2,\n",
    "    [0, 1.1],\n",
    "    linestyle=\"--\",\n",
    "    color=\"g\",\n",
    ")\n",
    "ax[1].plot(\n",
    "    [result_fides.optimize_result.x[0][1]] * 2,\n",
    "    [0, 1.1],\n",
    "    linestyle=\"--\",\n",
    "    color=\"g\",\n",
    ")"
   ]
  },
  {
   "cell_type": "markdown",
   "metadata": {
    "pycharm": {
     "name": "#%% md\n"
    }
   },
   "source": [
<<<<<<< HEAD
    "The plot shows that model parameters are identifiable, since the likelihood is tightly centered around the optimal parameter.\n",
    "\n",
    "Furthermore, pyPESTO allows to visualize confidence intervals directly via"
=======
    "Furthermore, pyPESTO allows to visualize approximate confidence intervals directly via `profile_cis`. Confidence intervals are computed by finding parameter values for which the log posterior ratio is above the approximate threshold assuming a $\\chi^2$ distribution of the likelihood test statistic. The plot shows that both model parameters are identifiable, since the confidence regions are finite and do not span the whole estimation space (from lower to upper estimation boundary)."
>>>>>>> 50bc8f7e
   ]
  },
  {
   "cell_type": "code",
   "execution_count": null,
   "metadata": {
    "pycharm": {
     "name": "#%%\n"
    }
   },
   "outputs": [],
   "source": [
    "ax = pypesto.visualize.profile_cis(\n",
    "    result, confidence_level=0.95, show_bounds=True\n",
    ")\n",
    "\n",
    "ax.set_xlabel(\"Log10(Parameter value)\");"
   ]
  },
  {
   "cell_type": "markdown",
   "metadata": {},
   "source": [
    "Parameter profiles need to be computed until the likelihood ratio is small enough to compute confidence intervals with the selected confidence level (see `ratio_min` attribute of `ProfileOptions`). It is also possible to visualize nested confidence intervals corresponding to different confidence levels."
   ]
  },
  {
   "cell_type": "code",
   "execution_count": null,
   "metadata": {},
   "outputs": [],
   "source": [
    "ax = pypesto.visualize.profile_nested_cis(\n",
    "    result, confidence_levels=[0.99, 0.95, 0.9]\n",
    ")\n",
    "\n",
    "ax.set_xlabel(\"Log10(Parameter value)\");"
   ]
  },
  {
   "cell_type": "markdown",
   "metadata": {
    "pycharm": {
     "name": "#%% md\n"
    }
   },
   "source": [
    "### Sampling\n",
    "\n",
    "In pyPESTO, sampling from the posterior distribution can be performed as"
   ]
  },
  {
   "cell_type": "code",
   "execution_count": null,
   "metadata": {
    "pycharm": {
     "name": "#%%\n"
    }
   },
   "outputs": [],
   "source": [
    "import pypesto.sample as sample\n",
    "\n",
    "n_samples = 1000\n",
    "\n",
    "sampler = sample.AdaptiveMetropolisSampler()\n",
    "\n",
    "result = sample.sample(\n",
    "    problem, n_samples=n_samples, sampler=sampler, result=result\n",
    ")"
   ]
  },
  {
   "cell_type": "markdown",
   "metadata": {
    "pycharm": {
     "name": "#%% md\n"
    }
   },
   "source": [
    "Sampling results are stored in `result.sample_result` and can be accessed e.g., via"
   ]
  },
  {
   "cell_type": "code",
   "execution_count": null,
   "metadata": {
    "pycharm": {
     "name": "#%%\n"
    }
   },
   "outputs": [],
   "source": [
    "result.sample_result[\"trace_x\"]"
   ]
  },
  {
   "cell_type": "markdown",
   "metadata": {
    "pycharm": {
     "name": "#%% md\n"
    }
   },
   "source": [
    "### Sampling Diagnostics\n",
    "\n",
    "Geweke's test assesses convergence of a sampling run and computes the burn-in of a sampling result. The effective sample size indicates the strength of the correlation between different samples."
   ]
  },
  {
   "cell_type": "code",
   "execution_count": null,
   "metadata": {
    "pycharm": {
     "name": "#%%\n"
    }
   },
   "outputs": [],
   "source": [
    "sample.geweke_test(result=result)\n",
    "result.sample_result[\"burn_in\"]"
   ]
  },
  {
   "cell_type": "code",
   "execution_count": null,
   "metadata": {
    "pycharm": {
     "name": "#%%\n"
    }
   },
   "outputs": [],
   "source": [
    "sample.effective_sample_size(result=result)\n",
    "result.sample_result[\"effective_sample_size\"]"
   ]
  },
  {
   "cell_type": "markdown",
   "metadata": {
    "pycharm": {
     "name": "#%% md\n"
    }
   },
   "source": [
    "### Visualization of Sampling Results"
   ]
  },
  {
   "cell_type": "code",
   "execution_count": null,
   "metadata": {
    "pycharm": {
     "name": "#%%\n"
    }
   },
   "outputs": [],
   "source": [
    "# scatter plots\n",
    "visualize.sampling_scatter(result)\n",
    "\n",
    "# marginals\n",
    "visualize.sampling_1d_marginals(result);"
   ]
  },
  {
   "cell_type": "markdown",
   "metadata": {
    "pycharm": {
     "name": "#%% md\n"
    }
   },
   "source": [
    "#### Sampler Choice:\n",
    "\n",
    "Similarly to parameter optimization, pyPESTO provides a unified interface to several sampler/sampling toolboxes, as well as own implementations of samplers:\n",
    "\n",
    "* Adaptive Metropolis:   `pypesto.sample.AdaptiveMetropolisSampler()`\n",
    "* Parallel tempering:   `pypesto.sample.ParallelTemperingSampler()`\n",
    "* Adaptive parallel tempering:   `pypesto.sample.AdaptiveParallelTemperingSampler()`\n",
    "* Interface to `pymc` [🔗](https://pypi.org/project/pymc/) via `pypesto.sample.PymcSampler()`"
   ]
  },
  {
   "cell_type": "markdown",
   "metadata": {
    "pycharm": {
     "name": "#%% md\n"
    }
   },
   "source": [
    "## 5. Storage\n",
    "\n",
    "You can store and load the results of an analysis via the `pypesto.store` module to a `.hdf5` file.\n",
    "\n",
    "### Store result"
   ]
  },
  {
   "cell_type": "code",
   "execution_count": null,
   "metadata": {
    "pycharm": {
     "name": "#%%\n"
    }
   },
   "outputs": [],
   "source": [
    "import tempfile\n",
    "\n",
    "import pypesto.store as store\n",
    "\n",
    "# create a temporary file, for demonstration purpose\n",
    "f_tmp = tempfile.NamedTemporaryFile(suffix=\".hdf5\", delete=False)\n",
    "result_file_name = f_tmp.name\n",
    "\n",
    "# store the result\n",
    "store.write_result(result, result_file_name)\n",
    "f_tmp.close()"
   ]
  },
  {
   "cell_type": "markdown",
   "metadata": {
    "pycharm": {
     "name": "#%% md\n"
    }
   },
   "source": [
    "### Load result file\n",
    "\n",
    "You can re-load a result, e.g. for visualizations:"
   ]
  },
  {
   "cell_type": "code",
   "execution_count": null,
   "metadata": {
    "pycharm": {
     "name": "#%%\n"
    }
   },
   "outputs": [],
   "source": [
    "# read result\n",
    "result_loaded = store.read_result(result_file_name)\n",
    "\n",
    "# e.g. do some visualisation\n",
    "visualize.waterfall(result_loaded);"
   ]
  },
  {
   "cell_type": "markdown",
   "metadata": {
    "pycharm": {
     "name": "#%% md\n"
    }
   },
   "source": [
    "## Software Development Standards:\n",
    "\n",
    "PyPESTO is developed with the following standards:\n",
    "\n",
    "* **Open source**, code on [GitHub](https://github.com/ICB-DCM/pyPESTO).\n",
    "* [**Pip installable**](https://pypi.org/project/pypesto/) via: `pip install pypesto`.\n",
    "* **Documentation** as [RTD](https://pypesto.readthedocs.io/en/stable/) and [example **jupyter notebooks**](https://github.com/ICB-DCM/pyPESTO/tree/master/doc/example) are available.\n",
    "* Has **continuous integration** & extensive automated **testing**.\n",
    "* **Code reviews** before merging into the develop/main branch.\n",
    "\n",
    "* Currently, **5–10 people are using, extending** and (most importantly) **maintaining** pyPESTO in their \"daily business\"."
   ]
  },
  {
   "cell_type": "markdown",
   "metadata": {
    "collapsed": false,
    "jupyter": {
     "outputs_hidden": false
    },
    "pycharm": {
     "name": "#%% md\n"
    }
   },
   "source": [
    "## Further topics\n",
    "\n",
    "Further features are available, among them:\n",
    "\n",
    "* Model Selection\n",
    "* Hierarchical Optimization of scaling/noise parameters\n",
    "* Categorical Data"
   ]
  }
 ],
 "metadata": {
  "kernelspec": {
   "display_name": "dev_venv_11",
   "language": "python",
   "name": "python3"
  },
  "language_info": {
   "codemirror_mode": {
    "name": "ipython",
    "version": 3
   },
   "file_extension": ".py",
   "mimetype": "text/x-python",
   "name": "python",
   "nbconvert_exporter": "python",
   "pygments_lexer": "ipython3",
<<<<<<< HEAD
   "version": "3.10.12"
=======
   "version": "3.11.12"
>>>>>>> 50bc8f7e
  }
 },
 "nbformat": 4,
 "nbformat_minor": 4
}<|MERGE_RESOLUTION|>--- conflicted
+++ resolved
@@ -605,11 +605,8 @@
     "    problem=problem,\n",
     "    result=result,\n",
     "    optimizer=optimizer_scipy_lbfgsb,\n",
-<<<<<<< HEAD
     "    profile_index=[0, 1],\n",
     "    profile_options=options,\n",
-=======
->>>>>>> 50bc8f7e
     ")"
    ]
   },
@@ -661,13 +658,7 @@
     }
    },
    "source": [
-<<<<<<< HEAD
-    "The plot shows that model parameters are identifiable, since the likelihood is tightly centered around the optimal parameter.\n",
-    "\n",
-    "Furthermore, pyPESTO allows to visualize confidence intervals directly via"
-=======
     "Furthermore, pyPESTO allows to visualize approximate confidence intervals directly via `profile_cis`. Confidence intervals are computed by finding parameter values for which the log posterior ratio is above the approximate threshold assuming a $\\chi^2$ distribution of the likelihood test statistic. The plot shows that both model parameters are identifiable, since the confidence regions are finite and do not span the whole estimation space (from lower to upper estimation boundary)."
->>>>>>> 50bc8f7e
    ]
   },
   {
@@ -979,11 +970,7 @@
    "name": "python",
    "nbconvert_exporter": "python",
    "pygments_lexer": "ipython3",
-<<<<<<< HEAD
-   "version": "3.10.12"
-=======
    "version": "3.11.12"
->>>>>>> 50bc8f7e
   }
  },
  "nbformat": 4,
