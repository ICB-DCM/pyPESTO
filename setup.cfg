--- conflicted
+++ resolved
@@ -167,15 +167,9 @@
     # Remove when vis is moved to PEtab Select
     networkx >= 2.5.1
     # End remove
-<<<<<<< HEAD
-    #petab-select >= 0.1.12
-    # FIXME before merge
-    petab-select @ git+https://github.com/PEtab-dev/petab_select.git@analyze
-=======
     # TODO: pinned until https://github.com/ICB-DCM/pyPESTO/pull/1530 is done
     # petab-select @ git+https://github.com/PEtab-dev/petab_select.git@develop
     petab-select == 0.2.1
->>>>>>> 20fd9dec
 test =
     pytest >= 5.4.3
     pytest-cov >= 2.10.0
