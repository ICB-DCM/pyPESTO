#######################
# Setup Configuration #
#######################

[metadata]
name = pypesto
version = attr: pypesto.version.__version__
description = python-based Parameter EStimation TOolbox
long_description = file: README.md
long_description_content_type = text/markdown

# URLs
url = https://github.com/icb-dcm/pypesto
download_url = https://github.com/icb-dcm/pypesto/releases
project_urls =
    Bug Tracker = https://github.com/icb-dcm/pypesto/issues
    Documentation = https://pypesto.readthedocs.io
    Changelog = https://pypesto.readthedocs.io/en/latest/changelog.html

# Author information
author = The pyPESTO developers
author_email = yannik.schaelte@gmail.com
maintainer = Paul Jonas Jost, Maren Philipps, Domagoj Dorešić, Fabian Fröhlich
maintainer_email = paul.jost@uni-bonn.de, maren.philipps@uni-bonn.de, domagoj.doresic@uni-bonn.de, fabian.frohlich@crick.ac.uk

# License information
license = BSD-3-Clause
license_files = LICENSE

# Search tags
classifiers =
    Development Status :: 4 - Beta
    License :: OSI Approved :: BSD License
    Operating System :: OS Independent
    Programming Language :: Python
    Programming Language :: Python :: 3.11
    Programming Language :: Python :: 3.10
    Programming Language :: Python :: 3.9
keywords =
    parameter inference
    optimization
    sampling
    profiles
    ODE
    AMICI
    systems biology

[options]
install_requires =
    numpy >= 1.19.1, != 1.24.0
    scipy >= 1.5.2
    pandas >= 1.5.0
    cloudpickle >= 1.5.0
    matplotlib >= 3.6.2
    more-itertools >= 9.0.0
    seaborn >= 0.11.2
    h5py >= 3.1.0
    tqdm >= 4.46.0
    tabulate >= 0.8.10

python_requires = >=3.9
include_package_data = True

# Where is my code
packages = find:

[options.packages.find]
include = pypesto*

[options.extras_require]
all =
    %(amici)s
    %(petab)s
    %(all_optimizers)s
    %(mpi)s
    %(pymc)s
    %(aesara)s
    %(jax)s
    %(julia)s
    %(emcee)s
    %(dynesty)s
    %(mltools)s
    %(doc)s
    %(example)s
    %(select)s
    %(test)s
all_optimizers =
    %(ipopt)s
    %(dlib)s
    %(nlopt)s
    %(pyswarm)s
    %(cmaes)s
    %(pyswarms)s
    %(fides)s
amici =
    amici >= 0.18.0
petab =
    petab >= 0.2.0
ipopt =
    cyipopt >= 1.3.0
dlib =
    dlib >= 19.19.0
nlopt =
    nlopt >= 2.6.2
pyswarm =
    pyswarm >= 0.6
cmaes =
    cma >= 3.0.3
pyswarms =
    pyswarms >= 1.3.0
fides =
    fides >= 0.6.1
mpi =
    mpi4py >= 3.0.3
pymc =
    arviz >= 0.12.1
    aesara >= 2.8.6
    pymc >= 4.2.1
aesara =
    aesara >= 2.0.5
jax =
    jax >= 0.4.1
    jaxlib >= 0.4.1
emcee =
    emcee >= 3.0.2
dynesty =
    dynesty >= 2.0.3
mltools =
    umap-learn[plot] >= 0.5.3
    scikit-learn >= 0.24.1
julia =
    julia >= 0.5.7
    ipython >= 8.4.0
    pygments >= 2.12.0
doc =
    sphinx >= 6.2.1
    nbsphinx >= 0.8.9
    nbconvert >= 6.5.0
    sphinx-rtd-theme >= 1.2.0
    sphinx-autodoc-typehints >= 1.18.3
    sphinxcontrib-bibtex >= 2.5.0
    ipython >= 8.4.0
    myst-parser >= 0.18.0
<<<<<<< HEAD
=======
    # pin to avoid `zmq.error.ZMQError: Too many open files` issues
>>>>>>> 8d6f5a05
    ipykernel == 6.23.1
    %(example)s
    %(select)s
    %(fides)s
    %(amici)s
    %(petab)s
    %(aesara)s
    %(jax)s
example =
    %(julia)s
    notebook >= 6.1.4
    benchmark_models_petab @ git+https://github.com/Benchmarking-Initiative/Benchmark-Models-PEtab.git@master#subdirectory=src/python
select =
    # Remove when vis is moved to PEtab Select version
    networkx >= 2.5.1
    # End remove
    petab-select >= 0.1.8
test =
    pytest >= 5.4.3
    pytest-cov >= 2.10.0
    gitpython >= 3.1.7
    pytest-rerunfailures >= 9.1.1
    autograd >= 1.3

[bdist_wheel]
# Requires Python 3
universal = False<|MERGE_RESOLUTION|>--- conflicted
+++ resolved
@@ -141,10 +141,7 @@
     sphinxcontrib-bibtex >= 2.5.0
     ipython >= 8.4.0
     myst-parser >= 0.18.0
-<<<<<<< HEAD
-=======
     # pin to avoid `zmq.error.ZMQError: Too many open files` issues
->>>>>>> 8d6f5a05
     ipykernel == 6.23.1
     %(example)s
     %(select)s
