#######################
# Setup Configuration #
#######################

[metadata]
name = pypesto
version = attr: pypesto.version.__version__
description = python-based Parameter EStimation TOolbox
long_description = file: README.md
long_description_content_type = text/markdown

# URLs
url = https://github.com/icb-dcm/pypesto
download_url = https://github.com/icb-dcm/pypesto/releases
project_urls =
    Bug Tracker = https://github.com/icb-dcm/pypesto/issues
    Documentation = https://pypesto.readthedocs.io
    Changelog = https://pypesto.readthedocs.io/en/latest/changelog.html

# Author information
author = The pyPESTO developers
author_email = yannik.schaelte@gmail.com,jakob.vanhoefer@uni-bonn.de
maintainer = Yannik Schaelte, Jakob Vanhoefer
maintainer_email = yannik.schaelte@gmail.com,jakob.vanhoefer@uni-bonn.de

# License information
license = BSD-3-Clause
license_file = LICENSE

# Search tags
classifiers =
    Development Status :: 4 - Beta
    License :: OSI Approved :: BSD License
    Operating System :: OS Independent
    Programming Language :: Python
    Programming Language :: Python :: 3.9
    Programming Language :: Python :: 3.8
    Programming Language :: Python :: 3.7
keywords =
    parameter inference
    optimization
    sampling
    profiles
    ODE
    AMICI
    systems biology

[options]
install_requires =
    numpy >= 1.19.1
    scipy >= 1.5.2
    pandas >= 1.2.0
    cloudpickle >= 1.5.0
    matplotlib >= 3.3.0
    seaborn >= 0.10.0
    h5py >= 3.1.0
    tqdm >= 4.46.0

python_requires = >=3.6
include_package_data = True

# Where is my code
packages = find:

[options.packages.find]
include = pypesto*

[options.extras_require]
all =
    %(amici)s
    %(petab)s
    %(all_optimizers)s
    %(mpi)s
    %(pymc3)s
    %(aesara)s
    %(emcee)s
    %(mltools)s
    %(doc)s
    %(example)s
    %(test)s
    %(test_petab)s
all_optimizers =
    %(ipopt)s
    %(dlib)s
    %(nlopt)s
    %(pyswarm)s
    %(cmaes)s
    %(pyswarms)s
    %(fides)s
amici =
    amici >= 0.11.16
cmaes =
    cma >= 3.0.3
<<<<<<< HEAD
dlib =
    dlib >= 19.19.0
=======
pyswarms =
    pyswarms >= 1.3.0
fides =
    fides >= 0.6.1
mpi =
    mpi4py >= 3.0.3
pymc3 =
    arviz >= 0.8.1, < 0.9.0
    theano >= 1.0.4
    packaging >= 20.0
    pymc3 >= 3.8, < 3.9.2
aesara =
    aesara >= 2.0.5
emcee =
    emcee >= 3.0.2
mltools =
    umap-learn >= 0.5.1
    scikit-learn >= 0.24.1
>>>>>>> d94476a2
doc =
    sphinx >= 3.1.0, < 4.0.0
    nbsphinx >= 0.7.0
    nbconvert >= 5.6.1
    sphinx-rtd-theme >= 0.4.3
    sphinx_autodoc_typehints >= 1.11.1
    recommonmark >= 0.6.0
    ipython >= 7.18.1
emcee =
    emcee >= 3.0.2
example =
    notebook >= 6.1.4
fides =
    fides >= 0.3.0
ipopt =
    ipopt
mltools =
    umap-learn >= 0.5.1
    scikit-learn >= 0.24.1
mpi =
    mpi4py >= 3.0.3
nlopt =
    nlopt >= 2.6.2
petab =
    petab >= 0.1.14
pymc3 =
    arviz >= 0.8.1, < 0.9.0
    theano >= 1.0.4
    packaging >= 20.0
    pymc3 >= 3.8, < 3.9.2
pyswarm =
    pyswarm >= 0.6
pyswarms =
    pyswarms >= 1.3.0
select =
    networkx >= 2.5.1
test =
    pytest >= 5.4.3
    pytest-cov >= 2.10.0
    gitpython >= 3.1.7
    pytest-rerunfailures >= 9.1.1
    autograd >= 1.3
test_petab =
    petabtests >= 0.0.0a6

[bdist_wheel]
# Requires Python 3
universal = False<|MERGE_RESOLUTION|>--- conflicted
+++ resolved
@@ -91,10 +91,6 @@
     amici >= 0.11.16
 cmaes =
     cma >= 3.0.3
-<<<<<<< HEAD
-dlib =
-    dlib >= 19.19.0
-=======
 pyswarms =
     pyswarms >= 1.3.0
 fides =
@@ -113,7 +109,6 @@
 mltools =
     umap-learn >= 0.5.1
     scikit-learn >= 0.24.1
->>>>>>> d94476a2
 doc =
     sphinx >= 3.1.0, < 4.0.0
     nbsphinx >= 0.7.0
