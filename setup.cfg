--- conflicted
+++ resolved
@@ -109,20 +109,11 @@
     fides >= 0.6.1
 mpi =
     mpi4py >= 3.0.3
-<<<<<<< HEAD
-pymc3 =
-    aesara >= 2.0.5
-    arviz >= 0.8.1, < 0.9.0
-    theano >= 1.0.4
-    packaging >= 20.0
-    pymc3 >= 3.8, < 3.9.2
-=======
 # pymc3 =
 #     arviz >= 0.8.1, < 0.9.0
 #     theano >= 1.0.4
 #     packaging >= 20.0
 #     pymc3 >= 3.8, < 3.9.2
->>>>>>> 3286a711
 aesara =
     aesara >= 2.0.5
 emcee =
