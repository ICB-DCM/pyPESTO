--- conflicted
+++ resolved
@@ -152,14 +152,11 @@
     %(jax)s
 example =
     %(julia)s
-<<<<<<< HEAD
     %(pymc)s
     %(emcee)s
     %(dynesty)s
     %(nlopt)s
-=======
     %(pyswarm)s
->>>>>>> a946b898
     notebook >= 6.1.4
     benchmark_models_petab @ git+https://github.com/Benchmarking-Initiative/Benchmark-Models-PEtab.git@master#subdirectory=src/python
 select =
