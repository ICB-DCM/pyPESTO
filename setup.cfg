#######################
# Setup Configuration #
#######################

[metadata]
name = pypesto
version = attr: pypesto.version.__version__
description = python-based Parameter EStimation TOolbox
long_description = file: README.md
long_description_content_type = text/markdown

# URLs
url = https://github.com/icb-dcm/pypesto
download_url = https://github.com/icb-dcm/pypesto/releases
project_urls =
    Bug Tracker = https://github.com/icb-dcm/pypesto/issues
    Documentation = https://pypesto.readthedocs.io
    Changelog = https://pypesto.readthedocs.io/en/latest/changelog.html

# Author information
author = The pyPESTO developers
author_email = yannik.schaelte@gmail.com,jakob.vanhoefer@uni-bonn.de
maintainer = Yannik Schaelte, Jakob Vanhoefer, Paul Jost
maintainer_email = yannik.schaelte@gmail.com,jakob.vanhoefer@uni-bonn.de,paul.jost@uni-bonn.de

# License information
license = BSD-3-Clause
license_files = LICENSE

# Search tags
classifiers =
    Development Status :: 4 - Beta
    License :: OSI Approved :: BSD License
    Operating System :: OS Independent
    Programming Language :: Python
    Programming Language :: Python :: 3.11
    Programming Language :: Python :: 3.10
    Programming Language :: Python :: 3.9
keywords =
    parameter inference
    optimization
    sampling
    profiles
    ODE
    AMICI
    systems biology

[options]
install_requires =
    numpy >= 1.19.1, != 1.24.0
    scipy >= 1.5.2
    pandas >= 1.5.0
    cloudpickle >= 1.5.0
    matplotlib >= 3.6.2
    more-itertools >= 9.0.0
    seaborn >= 0.11.2
    h5py >= 3.1.0
    tqdm >= 4.46.0
    tabulate >= 0.8.10

python_requires = >=3.9
include_package_data = True

# Where is my code
packages = find:

[options.packages.find]
include = pypesto*

[options.extras_require]
all =
    %(amici)s
    %(petab)s
    %(all_optimizers)s
    %(mpi)s
    %(pymc)s
    %(aesara)s
    %(jax)s
    %(emcee)s
    %(dynesty)s
    %(mltools)s
    %(doc)s
    %(example)s
    %(select)s
    %(test)s
<<<<<<< HEAD
    %(test_petab)s
    %(wandb)s
=======
>>>>>>> 6dae3dc5
all_optimizers =
    %(ipopt)s
    %(dlib)s
    %(nlopt)s
    %(pyswarm)s
    %(cmaes)s
    %(pyswarms)s
    %(fides)s
amici =
    amici >= 0.18.0
petab =
    petab >= 0.2.0
ipopt =
    ipopt
dlib =
    dlib >= 19.19.0
nlopt =
    nlopt >= 2.6.2
pyswarm =
    pyswarm >= 0.6
cmaes =
    cma >= 3.0.3
pyswarms =
    pyswarms >= 1.3.0
fides =
    fides >= 0.6.1
mpi =
    mpi4py >= 3.0.3
pymc =
    arviz >= 0.12.1
    aesara >= 2.8.6
    pymc >= 4.2.1
aesara =
    aesara >= 2.0.5
jax =
    jax >= 0.4.1
    jaxlib >= 0.4.1
emcee =
    emcee >= 3.0.2
dynesty =
    dill >= 0.3.6
    dynesty >= 2.0.3
mltools =
    umap-learn[plot] >= 0.5.3
    scikit-learn >= 0.24.1
julia =
    julia >= 0.5.7
    ipython >= 8.4.0
    pygments >= 2.12.0
doc =
    sphinx >= 6.2.1
    nbsphinx >= 0.8.9
    nbconvert >= 6.5.0
    sphinx-rtd-theme >= 1.2.0
    sphinx-autodoc-typehints >= 1.18.3
    sphinxcontrib-bibtex >= 2.5.0
    ipython >= 8.4.0
    myst-parser >= 0.18.0
    ipykernel >= 6.15.1
    %(select)s
    %(fides)s
example =
    notebook >= 6.1.4
select =
    # Remove when vis is moved to PEtab Select version
    networkx >= 2.5.1
    # End remove
    petab-select >= 0.1.8
test =
    pytest >= 5.4.3
    pytest-cov >= 2.10.0
    gitpython >= 3.1.7
    pytest-rerunfailures >= 9.1.1
    autograd >= 1.3
<<<<<<< HEAD
test_petab =
    petabtests >= 0.0.0a6
wandb =
    wandb >= 0.15.3
=======
>>>>>>> 6dae3dc5

[bdist_wheel]
# Requires Python 3
universal = False<|MERGE_RESOLUTION|>--- conflicted
+++ resolved
@@ -83,11 +83,7 @@
     %(example)s
     %(select)s
     %(test)s
-<<<<<<< HEAD
-    %(test_petab)s
     %(wandb)s
-=======
->>>>>>> 6dae3dc5
 all_optimizers =
     %(ipopt)s
     %(dlib)s
@@ -162,13 +158,8 @@
     gitpython >= 3.1.7
     pytest-rerunfailures >= 9.1.1
     autograd >= 1.3
-<<<<<<< HEAD
-test_petab =
-    petabtests >= 0.0.0a6
 wandb =
     wandb >= 0.15.3
-=======
->>>>>>> 6dae3dc5
 
 [bdist_wheel]
 # Requires Python 3
