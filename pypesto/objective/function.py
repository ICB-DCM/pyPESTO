import numpy as np

from .base import ObjectiveBase, ResultDict
from typing import Callable, Sequence, Tuple, Union

from .constants import MODE_FUN, MODE_RES, FVAL, GRAD, HESS, RES, SRES


class Objective(ObjectiveBase):
    """
    The objective class allows the user explicitly specify functions that
    compute the function value and/or residuals as well as respective
    derivatives.

    Denote dimensions `n` = parameters, `m` = residuals.

    Parameters
    ----------

    fun:
        The objective function to be minimized. If it only computes the
        objective function value, it should be of the form

            ``fun(x) -> float``

        where x is an 1-D array with shape (n,), and n is the parameter space
        dimension.

    grad:
        Method for computing the gradient vector. If it is a callable,
        it should be of the form

            ``grad(x) -> array_like, shape (n,).``

        If its value is True, then fun should return the gradient as a second
        output.

    hess:
        Method for computing the Hessian matrix. If it is a callable,
        it should be of the form

            ``hess(x) -> array, shape (n, n).``

        If its value is True, then fun should return the gradient as a
        second, and the Hessian as a third output, and grad should be True as
        well.

    hessp:
        Method for computing the Hessian vector product, i.e.

            ``hessp(x, v) -> array_like, shape (n,)``

        computes the product H*v of the Hessian of fun at x with v.

    res:
        Method for computing residuals, i.e.

            ``res(x) -> array_like, shape(m,).``

    sres:
        Method for computing residual sensitivities. If it is a callable,
        it should be of the form

            ``sres(x) -> array, shape (m, n).``

        If its value is True, then res should return the residual
        sensitivities as a second output.

    x_names:
        Parameter names. None if no names provided, otherwise a list of str,
        length dim_full (as in the Problem class). Can be read by the
        problem.
    """
    def __init__(
        self,
        fun: Callable = None,
        grad: Union[Callable, bool] = None,
        hess: Callable = None,
        hessp: Callable = None,
        res: Callable = None,
        sres: Union[Callable, bool] = None,
        x_names: Sequence[str] = None,
    ):
        self.fun = fun
        self.grad = grad
        self.hess = hess
        self.hessp = hessp
        self.res = res
        self.sres = sres
        super().__init__(x_names)

    @property
    def has_fun(self) -> bool:
        return callable(self.fun)

    @property
    def has_grad(self) -> bool:
        return callable(self.grad) or self.grad is True

    @property
    def has_hess(self) -> bool:
        return callable(self.hess) or self.hess is True

    @property
    def has_hessp(self) -> bool:
        # Not supported yet
        return False

    @property
    def has_res(self) -> bool:
        return callable(self.res)

    @property
    def has_sres(self) -> bool:
        return callable(self.sres) or self.sres is True

<<<<<<< HEAD
    def check_sensi_orders(
        self,
        sensi_orders: Tuple[int, ...],
        mode: str,
    ) -> bool:
        if max(sensi_orders) > 2:
            return False
        if (mode is MODE_FUN and
            (0 in sensi_orders and not self.has_fun
             or 1 in sensi_orders and not self.has_grad
             or 2 in sensi_orders and not self.has_hess)
            ) or (mode is MODE_RES and
                  (0 in sensi_orders and not self.has_res
                   or 1 in sensi_orders and not self.has_sres)
                  ):
            return False

        return True

    def check_mode(self, mode: str) -> bool:
        if mode == MODE_FUN and not self.has_fun:
            return False

        if mode == MODE_RES and not self.has_res:
            return False

        return True

=======
>>>>>>> 72488fbb
    def call_unprocessed(
        self,
        x: np.ndarray,
        sensi_orders: Tuple[int, ...],
        mode: str,
        **kwargs,
    ) -> ResultDict:
        """
        Call objective function without pre- or post-processing and
        formatting.

        Returns
        -------
        result:
            A dict containing the results.
        """
        if mode == MODE_FUN:
            result = self._call_mode_fun(x=x, sensi_orders=sensi_orders)
        elif mode == MODE_RES:
            result = self._call_mode_res(x=x, sensi_orders=sensi_orders)
        else:
            raise ValueError("This mode is not supported.")
        return result

    def _call_mode_fun(
        self,
        x: np.ndarray,
        sensi_orders: Tuple[int, ...],
    ) -> ResultDict:
        if sensi_orders == (0,):
            if self.grad is True:
                fval = self.fun(x)[0]
            else:
                fval = self.fun(x)
            result = {FVAL: fval}

        elif sensi_orders == (1,):
            if self.grad is True:
                grad = self.fun(x)[1]
            else:
                grad = self.grad(x)
            result = {GRAD: grad}
        elif sensi_orders == (2,):
            if self.hess is True:
                hess = self.fun(x)[2]
            else:
                hess = self.hess(x)
            result = {HESS: hess}
        elif sensi_orders == (0, 1):
            if self.grad is True:
                fval, grad = self.fun(x)[0:2]
            else:
                fval = self.fun(x)
                grad = self.grad(x)
            result = {FVAL: fval,
                      GRAD: grad}
        elif sensi_orders == (1, 2):
            if self.hess is True:
                grad, hess = self.fun(x)[1:3]
            else:
                hess = self.hess(x)
                if self.grad is True:
                    grad = self.fun(x)[1]
                else:
                    grad = self.grad(x)
            result = {GRAD: grad,
                      HESS: hess}
        elif sensi_orders == (0, 1, 2):
            if self.hess is True:
                fval, grad, hess = self.fun(x)[0:3]
            else:
                hess = self.hess(x)
                if self.grad is True:
                    fval, grad = self.fun(x)[0:2]
                else:
                    fval = self.fun(x)
                    grad = self.grad(x)
            result = {FVAL: fval,
                      GRAD: grad,
                      HESS: hess}
        else:
            raise ValueError("These sensitivity orders are not supported.")

        return result

    def _call_mode_res(
        self,
        x: np.ndarray,
        sensi_orders: Tuple[int, ...],
    ) -> ResultDict:
        if sensi_orders == (0,):
            if self.sres is True:
                res = self.res(x)[0]
            else:
                res = self.res(x)
            result = {RES: res}

        elif sensi_orders == (1,):
            if self.sres is True:
                sres = self.res(x)[1]
            else:
                sres = self.sres(x)
            result = {SRES: sres}
        elif sensi_orders == (0, 1):
            if self.sres is True:
                res, sres = self.res(x)
            else:
                res = self.res(x)
                sres = self.sres(x)
            result = {RES: res,
                      SRES: sres}
        else:
            raise ValueError("These sensitivity orders are not supported.")

        return result<|MERGE_RESOLUTION|>--- conflicted
+++ resolved
@@ -114,37 +114,6 @@
     def has_sres(self) -> bool:
         return callable(self.sres) or self.sres is True
 
-<<<<<<< HEAD
-    def check_sensi_orders(
-        self,
-        sensi_orders: Tuple[int, ...],
-        mode: str,
-    ) -> bool:
-        if max(sensi_orders) > 2:
-            return False
-        if (mode is MODE_FUN and
-            (0 in sensi_orders and not self.has_fun
-             or 1 in sensi_orders and not self.has_grad
-             or 2 in sensi_orders and not self.has_hess)
-            ) or (mode is MODE_RES and
-                  (0 in sensi_orders and not self.has_res
-                   or 1 in sensi_orders and not self.has_sres)
-                  ):
-            return False
-
-        return True
-
-    def check_mode(self, mode: str) -> bool:
-        if mode == MODE_FUN and not self.has_fun:
-            return False
-
-        if mode == MODE_RES and not self.has_res:
-            return False
-
-        return True
-
-=======
->>>>>>> 72488fbb
     def call_unprocessed(
         self,
         x: np.ndarray,
