--- conflicted
+++ resolved
@@ -1,9 +1,5 @@
-<<<<<<< HEAD
-=======
 """Objective utilities."""
 
-import numpy as np
->>>>>>> 8c3db35c
 from typing import Union
 
 import numpy as np
