--- conflicted
+++ resolved
@@ -7,13 +7,8 @@
 """
 
 import copy
-from collections.abc import Sequence
 from functools import partial
-<<<<<<< HEAD
 from typing import Tuple, Union
-=======
-from typing import Callable
->>>>>>> b791e7f7
 
 import numpy as np
 
