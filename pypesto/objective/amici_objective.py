import numpy as np
import copy
import logging
import numbers
from .objective import Objective
from .constants import MODE_FUN, MODE_RES, FVAL, GRAD, HESS, RES, SRES, RDATAS

try:
    import amici
except ImportError:
    amici = None

logger = logging.getLogger(__name__)


class AmiciObjective(Objective):
    """
    This class allows to create an objective directly from an amici model.
    """

    def __init__(self,
                 amici_model, amici_solver, edatas,
                 max_sensi_order=None,
                 x_ids=None, x_names=None,
                 mapping_par_opt_to_par_sim=None,
                 mapping_scale_opt_to_scale_sim=None,
<<<<<<< HEAD
                 preprocess_edatas=True,
                 threads=1,
=======
                 guess_steadystate=True,
>>>>>>> 664f960b
                 options=None):
        """
        Constructor.

        Parameters
        ----------

        amici_model: amici.Model
            The amici model.

        amici_solver: amici.Solver
            The solver to use for the numeric integration of the model.

        edatas: amici.ExpData or list of amici.ExpData
            The experimental data. If a list is passed, its entries correspond
            to multiple experimental conditions.

        max_sensi_order: int, optional
            Maximum sensitivity order supported by the model. Defaults to 2 if
            the model was compiled with o2mode, otherwise 1.

        x_ids: list of str, optional
            Ids of optimization parameters. In the simplest case, this will be
            the AMICI model parameters (default).

        x_names: list of str, optional
            See ``Objective.x_names``.

        mapping_par_opt_to_par_sim: optional
            Mapping of optimization parameters to model parameters. List array
            of size n_simulation_parameters * n_conditions.
            The default is just to assume that optimization and simulation
            parameters coincide. The default is to assume equality of both.

        mapping_scale_opt_to_scale_sim: optional
            Mapping of optimization parameter scales to simulation parameter
            scales. The default is to just use the scales specified in the
            `amici_model` already.

        guess_steadystate: bool, optional (default = True)
            Whether to guess steadystates based on previous steadystates and
            respective derivatives.

        threads: int, optional (default = 1(
            Number of threads that are used for parallelization over
            experimental conditions

        options: pypesto.ObjectiveOptions, optional
            Further options.
        """
        if amici is None:
            raise ImportError(
                "This objective requires an installation of amici "
                "(https://github.com/icb-dcm/amici). "
                "Install via `pip3 install amici`.")

        if max_sensi_order is None:
            # 2 if model was compiled with second orders,
            # otherwise 1 can be guaranteed
            max_sensi_order = 2 if amici_model.o2mode else 1

        fun = self.get_bound_fun()

        if max_sensi_order > 0:
            grad = True
            hess = True
        else:
            grad = None
            hess = None

        res = self.get_bound_res()

        if max_sensi_order > 0:
            sres = True
        else:
            sres = None

        super().__init__(
            fun=fun, grad=grad, hess=hess, hessp=None,
            res=res, sres=sres,
            fun_accept_sensi_orders=True,
            res_accept_sensi_orders=True,
            options=options
        )

        self.amici_model = amici.ModelPtr(amici_model.clone())
        self.amici_solver = amici.SolverPtr(amici_solver.clone())

        # make sure the edatas are a list of edata objects
        if isinstance(edatas, amici.amici.ExpData):
            edatas = [edatas]

        # set the experimental data container
        self.edatas = edatas

        # set the maximum sensitivity order
        self.max_sensi_order = max_sensi_order

        self.guess_steadystate = guess_steadystate

        # optimization parameter ids
        if x_ids is None:
            # use model parameter ids as ids
            x_ids = list(self.amici_model.getParameterIds())
        self.x_ids = x_ids

        self.dim = len(self.x_ids)

        # mapping of parameters
        if mapping_par_opt_to_par_sim is None:
            # use identity mapping for each condition
            mapping_par_opt_to_par_sim = \
                [x_ids for _ in range(len(self.edatas))]
        self.mapping_par_opt_to_par_sim = mapping_par_opt_to_par_sim

        # mapping of parameter scales
        if mapping_scale_opt_to_scale_sim is None:
            # use scales from amici model
            mapping_scale_opt_to_scale_sim = \
                create_scale_mapping_from_model(
                    self.amici_model.getParameterScale(), len(self.edatas))
        self.mapping_scale_opt_to_scale_sim = mapping_scale_opt_to_scale_sim

        # preallocate guesses, construct a dict for every edata for which we
        # need to do preequilibration
        if self.guess_steadystate:
            if self.amici_model.getSteadyStateSensitivityMode() == \
                    amici.SteadyStateSensitivityMode_simulationFSA:
                raise ValueError('Steadystate guesses cannot be enabled when'
                                 ' `simulationFSA` as '
                                 'SteadyStateSensitivityMode')
            self.steadystate_guesses = {
                'fval': np.inf,
                'data': {
                    iexp: dict()
                    for iexp, edata in enumerate(self.edatas)
                    if len(edata.fixedParametersPreequilibration) or
                    self.amici_solver.getNewtonPreequilibration()
                }
            }

        # optimization parameter names
        if x_names is None:
            # use ids as names
            x_names = x_ids
        self.x_names = x_names

        self.threads = threads

    def get_bound_fun(self):
        """
        Generate a fun function that calls _call_amici with MODE_FUN. Defining
        a non-class function that references self as a local variable will bind
        the function to a copy of the current self object and will
        accordingly not take future changes to self into account.
        """
        def fun(x, sensi_orders):
            return self._call_amici(x, sensi_orders, MODE_FUN)

        return fun

    def get_bound_res(self):
        """
        Generate a res function that calls _call_amici with MODE_RES. Defining
        a non-class function that references self as a local variable will bind
        the function to a copy of the current self object and will
        accordingly not take future changes to self into account.
        """
        def res(x, sensi_orders):
            return self._call_amici(x, sensi_orders, MODE_RES)

        return res

    def rebind_fun(self):
        """
        Replace the current fun function with one that is bound to the current
        instance
        """
        self.fun = self.get_bound_fun()

    def rebind_res(self):
        """
        Replace the current res function with one that is bound to the current
        instance
        """
        self.res = self.get_bound_res()

    def __deepcopy__(self, memodict=None):
        model = amici.ModelPtr(self.amici_model.clone())
        solver = amici.SolverPtr(self.amici_solver.clone())
        edatas = [amici.ExpData(data) for data in self.edatas]
        other = AmiciObjective(model, solver, edatas)
        for attr in self.__dict__:
            if attr not in ['amici_solver', 'amici_model', 'edatas']:
                other.__dict__[attr] = copy.deepcopy(self.__dict__[attr])
        return other

    def _update_from_problem(self,
                             dim_full,
                             x_free_indices,
                             x_fixed_indices,
                             x_fixed_vals):
        """
        Handle fixed parameters. Here we implement the amici exclusive
        initialization of ParameterLists and respectively replace the
        generic postprocess function

        TODO (see #99): Currently, this method is not used. Instead, the super
        fallback Objective.update_from_problem ist used, which in particular
        does not make use of pesto's ability to compute only compute required
        directional derivatives. If that is intended, the mapping between
        simulation and optimization parameters must be accounted for.

        Parameters
        ----------

        dim_full: int
            Dimension of the full vector including fixed parameters.

        x_free_indices: array_like of int
            Vector containing the indices (zero-based) of free parameters
            (complimentary to x_fixed_indices).

        x_fixed_indices: array_like of int, optional
            Vector containing the indices (zero-based) of parameter components
            that are not to be optimized.

        x_fixed_vals: array_like, optional
            Vector of the same length as x_fixed_indices, containing the values
            of the fixed parameters.
        """
        super(AmiciObjective, self).update_from_problem(
            dim_full,
            x_free_indices,
            x_fixed_indices,
            x_fixed_vals
        )

        # we subindex the existing plist in case there already is a user
        # specified plist
        plist = self.amici_model.getParameterList()
        plist = [plist[idx] for idx in x_free_indices]
        self.amici_model.setParameterList(plist)

        self.dim = len(plist)

        def postprocess(result):
            if HESS in result:
                hess = result[HESS]
                if hess.shape[0] == dim_full:
                    # see https://github.com/ICB-DCM/AMICI/issues/274
                    hess = hess[..., x_free_indices]
                    result[HESS] = hess
            return result

        self.postprocess = postprocess

        # now we need to rebind fun and res to this instance of AmiciObjective
        # for the changes to have an effect
        self.rebind_fun()
        self.rebind_res()

    def reset(self):
        """
        Resets the objective, including steadystate guesses
        """
        super(AmiciObjective, self).reset()
        self.reset_steadystate_guesses()

    def _call_amici(
            self,
            x,
            sensi_orders,
            mode
    ):
        # amici is built such that only the maximum sensitivity is required,
        # the lower orders are then automatically computed
        sensi_order = min(max(sensi_orders), 1)
        # order 2 currently not implemented, we are using the FIM

        # check if the requested sensitivities can be computed
        if sensi_order > self.max_sensi_order:
            raise Exception("Sensitivity order not allowed.")

        # prepare result objects

        rdatas = []

        nllh = 0.0
        snllh = np.zeros(self.dim)
        s2nllh = np.zeros([self.dim, self.dim])

        res = np.zeros([0])
        sres = np.zeros([0, self.dim])

        # set order in solver
        self.amici_solver.setSensitivityOrder(sensi_order)

        # loop over experimental data
        for data_ix, edata in enumerate(self.edatas):

            # set model parameter scale for condition index
            self.set_parameter_scale(data_ix)

            # set parameters in model, according to mapping
            self.set_par_sim_for_condition(data_ix, x)

            if self.guess_steadystate and \
                    self.steadystate_guesses['fval'] < np.inf:
                self.apply_steadystate_guess(data_ix, x)

            # run amici simulation
            rdata = amici.runAmiciSimulation(
                self.amici_model,
                self.amici_solver,
                edata)

            # append to result
            rdatas.append(rdata)

            # logging
            log_simulation(data_ix, rdata)

            # check if the computation failed
            if rdata['status'] < 0.0:
                return self.get_error_output(rdatas)

            # compute objective
            if mode == MODE_FUN:
                nllh -= rdata['llh']
                if sensi_order > 0:
                    add_sim_grad_to_opt_grad(
                        self.x_ids,
                        self.mapping_par_opt_to_par_sim[data_ix],
                        rdata['sllh'],
                        snllh,
                        coefficient=-1.0
                    )
                    # TODO: Compute the full Hessian, and check here
                    add_sim_hess_to_opt_hess(
                        self.x_ids,
                        self.mapping_par_opt_to_par_sim[data_ix],
                        rdata['FIM'],
                        s2nllh,
                        coefficient=-1.0
                    )

            elif mode == MODE_RES:
                res = np.hstack([res, rdata['res']]) \
                    if res.size else rdata['res']
                if sensi_order > 0:
                    opt_sres = sim_sres_to_opt_sres(
                        self.x_ids,
                        self.mapping_par_opt_to_par_sim[data_ix],
                        rdata['sres'],
                        coefficient=1.0
                    )
                    sres = np.vstack([sres, opt_sres]) \
                        if sres.size else opt_sres

        # check whether we should update data for preequilibration guesses
        if 'fval' in self.steadystate_guesses and \
                nllh <= self.steadystate_guesses['fval']:
            self.steadystate_guesses['fval'] = nllh
            for data_ix, rdata in enumerate(rdatas):
                self.store_steadystate_guess(data_ix, x, rdata)

        return {
            FVAL: nllh,
            GRAD: snllh,
            HESS: s2nllh,
            RES: res,
            SRES: sres,
            RDATAS: rdatas
        }

    def get_error_output(self, rdatas):
        if not self.amici_model.nt():
            nt = sum([data.nt() for data in self.edatas])
        else:
            nt = sum([data.nt() if data.nt() else self.amici_model.nt()
                      for data in self.edatas])
        n_res = nt * self.amici_model.nytrue

        return {
            FVAL: np.inf,
            GRAD: np.nan * np.ones(self.dim),
            HESS: np.nan * np.ones([self.dim, self.dim]),
            RES:  np.nan * np.ones(n_res),
            SRES: np.nan * np.ones([n_res, self.dim]),
            RDATAS: rdatas
        }

    def set_par_sim_for_condition(self, condition_ix, x):
        """
        Set the simulation parameters from the optimization parameters
        for the given condition.

        Parameters
        ----------

        condition_ix: int
            Index of the current experimental condition.

        x: array_like
            Optimization parameters.
        """
        mapping = self.mapping_par_opt_to_par_sim[condition_ix]
        x_sim = map_par_opt_to_par_sim(mapping, self.x_ids, x)
        self.amici_model.setParameters(x_sim)

    def set_parameter_scale(self, condition_ix):
        scale_list = self.mapping_scale_opt_to_scale_sim[condition_ix]
        amici_scale_vector = amici.ParameterScalingVector()

        for val in scale_list:

            if val == 'lin':
                scale = amici.ParameterScaling_none
            elif val == 'log10':
                scale = amici.ParameterScaling_log10
            elif val == 'log':
                scale = amici.ParameterScaling_ln
            else:
                raise ValueError(
                    f"Parameter scaling not recognized: {val}")

            # append to scale vector
            amici_scale_vector.append(scale)

        self.amici_model.setParameterScale(amici_scale_vector)

    def apply_steadystate_guess(self, condition_ix, x):
        """
        Use the stored steadystate as well as the respective  sensitivity (
        if available) and parameter value to approximate the steadystate at
        the current parameters using a zeroth or first order taylor
        approximation:
        x_ss(x') = x_ss(x) [+ dx_ss/dx(x)*(x'-x)]
        """
        mapping = self.mapping_par_opt_to_par_sim[condition_ix]
        x_sim = map_par_opt_to_par_sim(mapping, self.x_ids, x)
        x_ss_guess = []  # resets initial state by default
        if condition_ix in self.steadystate_guesses['data']:
            guess_data = self.steadystate_guesses['data'][condition_ix]
            if guess_data['x_ss'] is not None:
                x_ss_guess = guess_data['x_ss']
            if guess_data['sx_ss'] is not None:
                x_ss_guess += guess_data['sx_ss'].transpose().dot(
                    (x_sim - guess_data['x'])
                )

        self.amici_model.setInitialStates(x_ss_guess)

    def store_steadystate_guess(self, condition_ix, x, rdata):
        """
        Store condition parameter, steadystate and steadystate sensitivity in
        steadystate_guesses if steadystate guesses are enabled for this
        condition
        """

        if condition_ix not in self.steadystate_guesses['data']:
            return

        preeq_guesses = self.steadystate_guesses['data'][condition_ix]

        # update parameter

        mapping = self.mapping_par_opt_to_par_sim[condition_ix]
        x_sim = map_par_opt_to_par_sim(mapping, self.x_ids, x)
        preeq_guesses['x'] = x_sim

        # update steadystates
        preeq_guesses['x_ss'] = rdata['x_ss']
        preeq_guesses['sx_ss'] = rdata['sx_ss']

    def reset_steadystate_guesses(self):
        """
        Resets all steadystate guess data
        """
        if not self.guess_steadystate:
            return

        self.steadystate_guesses['fval'] = np.inf
        for condition in self.steadystate_guesses['data']:
            self.steadystate_guesses['data'][condition] = dict()


def log_simulation(data_ix, rdata):
    """
    Log the simulation results.
    """
    logger.debug(f"=== DATASET {data_ix} ===")
    logger.debug(f"status: {rdata['status']}")
    logger.debug(f"llh: {rdata['llh']}")

    t_steadystate = 't_steadystate'
    if t_steadystate in rdata and rdata[t_steadystate] != np.nan:
        logger.debug(f"t_steadystate: {rdata[t_steadystate]}")

    logger.debug(f"res: {rdata['res']}")


def map_par_opt_to_par_sim(mapping_par_opt_to_par_sim, par_opt_ids, x):
    """
    From the optimization vector `x`, create the simulation vector according
    to the mapping `mapping`.

    Parameters
    ----------

    mapping_par_opt_to_par_sim: array-like of str
        len == n_par_sim, the entries are either numeric, or
        optimization parameter ids.
    par_opt_ids: array-like of str
        The optimization parameter ids. This vector is needed to know the
        order of the entries in x.
    x: array-like of float
        The optimization parameters vector.

    Returns
    -------

    y: array-like of float
        The simulation parameters vector corresponding to x under the
        specified mapping.
    """

    # number of simulation parameters
    n_par_sim = len(mapping_par_opt_to_par_sim)

    # prepare simulation parameter vector
    par_sim_vals = np.zeros(n_par_sim)

    # iterate over simulation parameter indices
    for j_par_sim in range(n_par_sim):
        # extract entry in mapping table for j_par_sim
        val = mapping_par_opt_to_par_sim[j_par_sim]

        if isinstance(val, numbers.Number):
            # fixed value assignment
            par_sim_vals[j_par_sim] = val
        else:
            # value is optimization parameter id
            par_sim_vals[j_par_sim] = x[par_opt_ids.index(val)]

    # return the created simulation parameter vector
    return par_sim_vals


def create_scale_mapping_from_model(amici_scales, n_edata):
    """
    Create parameter scaling mapping matrix from amici scaling
    vector.
    """
    scales = []
    amici_scales = list(amici_scales)

    for amici_scale in amici_scales:
        if amici_scale == amici.ParameterScaling_none:
            scale = 'lin'
        elif amici_scale == amici.ParameterScaling_ln:
            scale = 'log'
        elif amici_scale == amici.ParameterScaling_log10:
            scale = 'log10'
        else:
            raise Exception(
                f"Parameter scaling {amici_scale} in amici model not"
                f"recognized.")
        scales.append(scale)

    mapping_scale_opt_to_scale_sim = [scales for _ in range(n_edata)]

    return mapping_scale_opt_to_scale_sim


def add_sim_grad_to_opt_grad(par_opt_ids,
                             mapping_par_opt_to_par_sim,
                             sim_grad,
                             opt_grad,
                             coefficient: float = 1.0):
    """
    Sum simulation gradients to objective gradient according to the provided
    mapping `mapping_par_opt_to_par_sim`.

    Parameters
    ----------

    par_opt_ids: array-like of str
        The optimization parameter ids. This vector is needed to know the
        order of the entries in x.
    mapping_par_opt_to_par_sim: array-like of str
        len == n_par_sim, the entries are either numeric, or
        optimization parameter ids.
    sim_grad: array-like of float
        Simulation gradient.
    opt_grad: array-like of float
        The optimization gradient. To which sim_grad is added.
        Will be changed in place.
    coefficient: float
        Coefficient for sim_grad when adding to opt_grad.
    """

    for par_sim_idx, par_opt_id in enumerate(mapping_par_opt_to_par_sim):
        if not isinstance(par_opt_id, str):
            # this was a numeric override for which we ignore the gradient
            continue

        par_opt_idx = par_opt_ids.index(par_opt_id)
        opt_grad[par_opt_idx] += coefficient * sim_grad[par_sim_idx]


def add_sim_hess_to_opt_hess(par_opt_ids,
                             mapping_par_opt_to_par_sim,
                             sim_hess,
                             opt_hess,
                             coefficient: float = 1.0):
    """
    Sum simulation hessians to objective hessian according to the provided
    mapping `mapping_par_opt_to_par_sim`.

    Parameters
    ----------

    Same as for add_sim_grad_to_opt_grad, replacing the gradients by hessians.
    """

    for par_sim_idx, par_opt_id in enumerate(mapping_par_opt_to_par_sim):
        if not isinstance(par_opt_id, str):
            # this was a numeric override for which we ignore the hessian
            continue

        par_opt_idx = par_opt_ids.index(par_opt_id)

        for par_sim_idx_2, par_opt_id_2 in enumerate(
                mapping_par_opt_to_par_sim):
            if not isinstance(par_opt_id_2, str):
                continue

            par_opt_idx_2 = par_opt_ids.index(par_opt_id_2)

            opt_hess[par_opt_idx, par_opt_idx_2] += \
                coefficient * sim_hess[par_sim_idx, par_sim_idx_2]


def sim_sres_to_opt_sres(par_opt_ids,
                         mapping_par_opt_to_par_sim,
                         sim_sres,
                         coefficient: float = 1.0):
    """
    Sum simulation residual sensitivities to objective residual sensitivities
    according to the provided mapping `mapping_par_opt_to_par_sim`.

    Parameters
    ----------

    Same as for add_sim_grad_to_opt_grad, replacing the gradients by residual
    sensitivities.
    """
    opt_sres = np.zeros((sim_sres.shape[0], len(par_opt_ids)))

    for par_sim_idx, par_opt_id in enumerate(mapping_par_opt_to_par_sim):
        if not isinstance(par_opt_id, str):
            # this was a numeric override for which we ignore the hessian
            continue

        par_opt_idx = par_opt_ids.index(par_opt_id)
        opt_sres[:, par_opt_idx] += \
            coefficient * sim_sres[:, par_sim_idx]

    return opt_sres<|MERGE_RESOLUTION|>--- conflicted
+++ resolved
@@ -24,12 +24,9 @@
                  x_ids=None, x_names=None,
                  mapping_par_opt_to_par_sim=None,
                  mapping_scale_opt_to_scale_sim=None,
-<<<<<<< HEAD
+                 guess_steadystate=True,
                  preprocess_edatas=True,
                  threads=1,
-=======
-                 guess_steadystate=True,
->>>>>>> 664f960b
                  options=None):
         """
         Constructor.
