--- conflicted
+++ resolved
@@ -508,22 +508,6 @@
 def create_identity_parameter_mapping(
         amici_model: 'amici.Model', n_conditions: int
 ) -> 'ParameterMapping':
-<<<<<<< HEAD
-    """Create a dummy identity parameter mapping table."""
-    x_ids = list(amici_model.getParameterIds())
-    x_scales = list(amici_model.getParameterScale())
-    x_fixed_ids = list(amici_model.getFixedParameterIds())
-    x_fixed_vals = list(amici_model.getFixedParameters())
-    parameter_mapping = ParameterMapping()
-    for _ in range(n_conditions):
-        condition_map_sim_fix = {
-            x_id: x_val for x_id, x_val in zip(x_fixed_ids, x_fixed_vals)}
-        condition_scale_map_sim_fix = {
-            x_id: amici.petab_objective.amici_to_petab_scale(
-                amici.ParameterScaling_none)
-            for x_id in x_fixed_ids}
-
-=======
     """Create a dummy identity parameter mapping table.
 
     This fills in only the dynamic parameters. Values for fixed parameters,
@@ -534,25 +518,14 @@
     x_scales = list(amici_model.getParameterScale())
     parameter_mapping = ParameterMapping()
     for _ in range(n_conditions):
->>>>>>> 726a78b5
         condition_map_sim_var = {x_id: x_id for x_id in x_ids}
         condition_scale_map_sim_var = {
             x_id: amici.parameter_mapping.amici_to_petab_scale(x_scale)
             for x_id, x_scale in zip(x_ids, x_scales)}
-
-<<<<<<< HEAD
-        # assumes preeq parameters are filled in already in edatas, if needed
-        mapping_for_condition = ParameterMappingForCondition(
-            map_sim_var=condition_map_sim_var,
-            scale_map_sim_var=condition_scale_map_sim_var,
-            map_sim_fix=condition_map_sim_fix,
-            scale_map_sim_fix=condition_scale_map_sim_fix)
-=======
         # assumes fixed parameters are filled in already
         mapping_for_condition = ParameterMappingForCondition(
             map_sim_var=condition_map_sim_var,
             scale_map_sim_var=condition_scale_map_sim_var)
->>>>>>> 726a78b5
 
         parameter_mapping.append(mapping_for_condition)
     return parameter_mapping
