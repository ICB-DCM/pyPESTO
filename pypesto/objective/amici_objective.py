import numpy as np
import copy
import logging
import numbers
from typing import Dict, List, Tuple, Union
from collections import OrderedDict

from .objective import Objective
from .constants import MODE_FUN, MODE_RES, FVAL, GRAD, HESS, RES, SRES, RDATAS
from .options import ObjectiveOptions

try:
    import amici
    import amici.petab_objective
except ImportError:
    pass

logger = logging.getLogger(__name__)


IDX_PAR_MAP_SIM_VAR: int = 2


class AmiciObjective(Objective):
    """
    This class allows to create an objective directly from an amici model.
    """

    def __init__(self,
                 amici_model: 'amici.Model',
                 amici_solver: 'amici.Solver',
                 edatas: Union[List['amici.ExpData'], 'amici.ExpData'],
                 max_sensi_order: int = None,
                 x_ids: List[str] = None,
                 x_names: List[str] = None,
                 parameter_mapping: List[Tuple] = None,
                 guess_steadystate: bool = True,
                 n_threads: int = 1,
                 options: ObjectiveOptions = None):
        """
        Constructor.

        Parameters
        ----------

        amici_model:
            The amici model.
        amici_solver:
            The solver to use for the numeric integration of the model.
        edatas:
            The experimental data. If a list is passed, its entries correspond
            to multiple experimental conditions.
        max_sensi_order:
            Maximum sensitivity order supported by the model. Defaults to 2 if
            the model was compiled with o2mode, otherwise 1.
        x_ids:
            Ids of optimization parameters. In the simplest case, this will be
            the AMICI model parameters (default).
        x_names:
            Names of optimization parameters.
        parameter_mapping:
            Mapping of optimization parameters to model parameters. Format
            as created by `amici.petab_objective.create_parameter_mapping`.
            The default is just to assume that optimization and simulation
            parameters coincide.
        guess_steadystate:
            Whether to guess steadystates based on previous steadystates and
            respective derivatives. This option may lead to unexpected
            results for models with conservation laws and should accordingly
            be deactivated for those models.
        n_threads:
            Number of threads that are used for parallelization over
            experimental conditions. If amici was not installed with openMP
            support this option will have no effect.
        options: pypesto.ObjectiveOptions, optional
            Further options.
        """
        if amici is None:
            raise ImportError(
                "This objective requires an installation of amici "
                "(https://github.com/icb-dcm/amici). "
                "Install via `pip3 install amici`.")

        if max_sensi_order is None:
            # 2 if model was compiled with second orders,
            # otherwise 1 can be guaranteed
            max_sensi_order = 2 if amici_model.o2mode else 1

        fun = self.get_bound_fun()

        if max_sensi_order > 0:
            grad = True
            hess = True
        else:
            grad = None
            hess = None

        res = self.get_bound_res()

        if max_sensi_order > 0:
            sres = True
        else:
            sres = None

        super().__init__(
            fun=fun, grad=grad, hess=hess, hessp=None,
            res=res, sres=sres,
            fun_accept_sensi_orders=True,
            res_accept_sensi_orders=True,
            options=options
        )

        self.amici_model = amici.ModelPtr(amici_model.clone())
        self.amici_solver = amici.SolverPtr(amici_solver.clone())

        # make sure the edatas are a list of edata objects
        if isinstance(edatas, amici.amici.ExpData):
            edatas = [edatas]

        # set the experimental data container
        self.edatas = edatas

        # set the maximum sensitivity order
        self.max_sensi_order = max_sensi_order

        self.guess_steadystate = guess_steadystate

        # optimization parameter ids
        if x_ids is None:
            # use model parameter ids as ids
            x_ids = list(self.amici_model.getParameterIds())
        self.x_ids = x_ids

        self.dim = len(self.x_ids)

        # mapping of parameters
        if parameter_mapping is None:
            # use identity mapping for each condition
<<<<<<< HEAD
            x_scales = list(self.amici_model.getParameterScale())
            parameter_mapping = create_identity_parameter_mapping(
                x_ids, x_scales, len(edatas))
=======
            parameter_mapping = create_identity_parameter_mapping(
                amici_model, len(edatas))
>>>>>>> 81324107
        self.parameter_mapping = parameter_mapping

        # preallocate guesses, construct a dict for every edata for which we
        # need to do preequilibration
        if self.guess_steadystate:
            if self.amici_model.ncl() > 0:
                raise ValueError('Steadystate prediciton is not supported for'
                                 'models with conservation laws!')

            if self.amici_model.getSteadyStateSensitivityMode() == \
                    amici.SteadyStateSensitivityMode_simulationFSA:
                raise ValueError('Steadystate guesses cannot be enabled when'
                                 ' `simulationFSA` as '
                                 'SteadyStateSensitivityMode!')
            self.steadystate_guesses = {
                'fval': np.inf,
                'data': {
                    iexp: dict()
                    for iexp, edata in enumerate(self.edatas)
                    if len(edata.fixedParametersPreequilibration) or
                    self.amici_solver.getPreequilibration()
                }
            }
        # optimization parameter names
        if x_names is None:
            # use ids as names
            x_names = x_ids
        self.x_names = x_names

        self.n_threads = n_threads

    def get_bound_fun(self):
        """
        Generate a fun function that calls _call_amici with MODE_FUN. Defining
        a non-class function that references self as a local variable will bind
        the function to a copy of the current self object and will
        accordingly not take future changes to self into account.
        """
        def fun(x, sensi_orders):
            return self._call_amici(x, sensi_orders, MODE_FUN)

        return fun

    def get_bound_res(self):
        """
        Generate a res function that calls _call_amici with MODE_RES. Defining
        a non-class function that references self as a local variable will bind
        the function to a copy of the current self object and will
        accordingly not take future changes to self into account.
        """
        def res(x, sensi_orders):
            return self._call_amici(x, sensi_orders, MODE_RES)

        return res

    def rebind_fun(self):
        """
        Replace the current fun function with one that is bound to the current
        instance
        """
        self.fun = self.get_bound_fun()

    def rebind_res(self):
        """
        Replace the current res function with one that is bound to the current
        instance
        """
        self.res = self.get_bound_res()

    def __deepcopy__(self, memodict=None):
        model = amici.ModelPtr(self.amici_model.clone())
        solver = amici.SolverPtr(self.amici_solver.clone())
        edatas = [amici.ExpData(data) for data in self.edatas]
        other = AmiciObjective(model, solver, edatas,
                               guess_steadystate=self.guess_steadystate)
        for attr in self.__dict__:
            if attr not in ['amici_solver', 'amici_model', 'edatas']:
                other.__dict__[attr] = copy.deepcopy(self.__dict__[attr])
        return other

    def reset(self):
        """
        Resets the objective, including steadystate guesses
        """
        super(AmiciObjective, self).reset()
        self.reset_steadystate_guesses()

    def _call_amici(
            self,
            x,
            sensi_orders,
            mode
    ):
        # amici is built such that only the maximum sensitivity is required,
        # the lower orders are then automatically computed
        sensi_order = min(max(sensi_orders), 1)
        # order 2 currently not implemented, we are using the FIM

        # check if the requested sensitivities can be computed
        if sensi_order > self.max_sensi_order:
            raise Exception("Sensitivity order not allowed.")

        sensi_method = self.amici_solver.getSensitivityMethod()

        # prepare outputs
        nllh = 0.0
        snllh = np.zeros(self.dim)
        s2nllh = np.zeros([self.dim, self.dim])

        res = np.zeros([0])
        sres = np.zeros([0, self.dim])

        # set order in solver
        self.amici_solver.setSensitivityOrder(sensi_order)

        x_dct = self.par_arr_to_dct(x)

        # fill in parameters
        # TODO (#226) use plist to compute only required derivatives
        amici.petab_objective.fill_in_parameters(
            edatas=self.edatas,
            problem_parameters=x_dct,
            scaled_parameters=True,
            parameter_mapping=self.parameter_mapping,
            amici_model=self.amici_model
        )

        # update steady state
        for data_ix, edata in enumerate(self.edatas):
            if self.guess_steadystate and \
                    self.steadystate_guesses['fval'] < np.inf:
                self.apply_steadystate_guess(data_ix, x_dct)

        # run amici simulation
        rdatas = amici.runAmiciSimulations(
            self.amici_model,
            self.amici_solver,
            self.edatas,
            num_threads=min(self.n_threads, len(self.edatas)),
        )

        par_sim_ids = list(self.amici_model.getParameterIds())

        for data_ix, rdata in enumerate(rdatas):
            log_simulation(data_ix, rdata)

            # check if the computation failed
            if rdata['status'] < 0.0:
                return self.get_error_output(rdatas)

            condition_map_sim_var = \
                self.parameter_mapping[data_ix][IDX_PAR_MAP_SIM_VAR]

            # compute objective
            if mode == MODE_FUN:
                nllh -= rdata['llh']
                if sensi_order > 0:
                    add_sim_grad_to_opt_grad(
                        self.x_ids,
                        par_sim_ids,
                        condition_map_sim_var,
                        rdata['sllh'],
                        snllh,
                        coefficient=-1.0
                    )
                    if sensi_method == 1:
                        # TODO Compute the full Hessian, and check here
                        add_sim_hess_to_opt_hess(
                            self.x_ids,
                            par_sim_ids,
                            condition_map_sim_var,
                            rdata['FIM'],
                            s2nllh,
                            coefficient=-1.0
                        )

            elif mode == MODE_RES:
                res = np.hstack([res, rdata['res']]) \
                    if res.size else rdata['res']
                if sensi_order > 0:
                    opt_sres = sim_sres_to_opt_sres(
                        self.x_ids,
                        par_sim_ids,
                        condition_map_sim_var,
                        rdata['sres'],
                        coefficient=1.0
                    )
                    sres = np.vstack([sres, opt_sres]) \
                        if sres.size else opt_sres

        # check whether we should update data for preequilibration guesses
        if self.guess_steadystate and \
                nllh <= self.steadystate_guesses['fval']:
            self.steadystate_guesses['fval'] = nllh
            for data_ix, rdata in enumerate(rdatas):
                self.store_steadystate_guess(data_ix, x_dct, rdata)

        return {
            FVAL: nllh,
            GRAD: snllh,
            HESS: s2nllh,
            RES: res,
            SRES: sres,
            RDATAS: rdatas
        }

    def par_arr_to_dct(self, x: List[float]) -> Dict[str, float]:
        """Create dict from parameter vector."""
        return OrderedDict(zip(self.x_ids, x))

    def get_error_output(self, rdatas):
        """Default output upon error."""
        if not self.amici_model.nt():
            nt = sum([data.nt() for data in self.edatas])
        else:
            nt = sum([data.nt() if data.nt() else self.amici_model.nt()
                      for data in self.edatas])
        n_res = nt * self.amici_model.nytrue

        return {
            FVAL: np.inf,
            GRAD: np.nan * np.ones(self.dim),
            HESS: np.nan * np.ones([self.dim, self.dim]),
            RES:  np.nan * np.ones(n_res),
            SRES: np.nan * np.ones([n_res, self.dim]),
            RDATAS: rdatas
        }

    def apply_steadystate_guess(self, condition_ix, x_dct):
        """
        Use the stored steadystate as well as the respective  sensitivity (
        if available) and parameter value to approximate the steadystate at
        the current parameters using a zeroth or first order taylor
        approximation:
        x_ss(x') = x_ss(x) [+ dx_ss/dx(x)*(x'-x)]
        """
        mapping = self.parameter_mapping[condition_ix][IDX_PAR_MAP_SIM_VAR]
        x_sim = map_par_opt_to_par_sim(mapping, x_dct, self.amici_model)
        x_ss_guess = []  # resets initial state by default
        if condition_ix in self.steadystate_guesses['data']:
            guess_data = self.steadystate_guesses['data'][condition_ix]
            if guess_data['x_ss'] is not None:
                x_ss_guess = guess_data['x_ss']
            if guess_data['sx_ss'] is not None:
                linear_update = guess_data['sx_ss'].transpose().dot(
                    (x_sim - guess_data['x'])
                )
                # limit linear updates to max 20 % elementwise change
                if (x_ss_guess/linear_update).max() < 0.2:
                    x_ss_guess += linear_update

        self.edatas[condition_ix].x0 = tuple(x_ss_guess)

    def store_steadystate_guess(self, condition_ix, x_dct, rdata):
        """
        Store condition parameter, steadystate and steadystate sensitivity in
        steadystate_guesses if steadystate guesses are enabled for this
        condition
        """
        if condition_ix not in self.steadystate_guesses['data']:
            return
        preeq_guesses = self.steadystate_guesses['data'][condition_ix]

        # update parameter
        condition_map_sim_var = \
            self.parameter_mapping[condition_ix][IDX_PAR_MAP_SIM_VAR]
        x_sim = map_par_opt_to_par_sim(
            condition_map_sim_var, x_dct, self.amici_model)
        preeq_guesses['x'] = x_sim

        # update steadystates
        preeq_guesses['x_ss'] = rdata['x_ss']
        preeq_guesses['sx_ss'] = rdata['sx_ss']

    def reset_steadystate_guesses(self):
        """Resets all steadystate guess data"""
        if not self.guess_steadystate:
            return

        self.steadystate_guesses['fval'] = np.inf
        for condition in self.steadystate_guesses['data']:
            self.steadystate_guesses['data'][condition] = dict()


def log_simulation(data_ix, rdata):
    """Log the simulation results."""
    logger.debug(f"=== DATASET {data_ix} ===")
    logger.debug(f"status: {rdata['status']}")
    logger.debug(f"llh: {rdata['llh']}")

    t_steadystate = 't_steadystate'
    if t_steadystate in rdata and rdata[t_steadystate] != np.nan:
        logger.debug(f"t_steadystate: {rdata[t_steadystate]}")

    logger.debug(f"res: {rdata['res']}")


def map_par_opt_to_par_sim(
        condition_map_sim_var: Dict[str, Union[float, str]],
        x_dct: Dict[str, float],
        amici_model: 'amici.Model'
) -> np.ndarray:
    """
    From the optimization vector, create the simulation vector according
    to the mapping.

    Parameters
    ----------

    condition_map_sim_var:
        Simulation to optimization parameter mapping.
    x_dct:
        The optimization parameters dict.
    amici_model:
        The amici model.

    Returns
    -------

    par_sim_vals:
        The simulation parameters vector corresponding to x under the
        specified mapping.
    """
    par_sim_vals = [condition_map_sim_var[par_id]
                    for par_id in amici_model.getParameterIds()]

    # iterate over simulation parameter indices
    for ix, val in enumerate(par_sim_vals):
        if not isinstance(val, numbers.Number):
            # value is optimization parameter id
            par_sim_vals[ix] = x_dct[val]

    # return the created simulation parameter vector
    return np.array(par_sim_vals)


def create_plist_from_par_opt_to_par_sim(mapping_par_opt_to_par_sim):
    """
    From the parameter mapping `mapping_par_opt_to_par_sim`, create the
    simulation plist according to the mapping `mapping`.

    Parameters
    ----------

    mapping_par_opt_to_par_sim: array-like of str
        len == n_par_sim, the entries are either numeric, or
        optimization parameter ids.

    Returns
    -------

    plist: array-like of float
        List of parameter indices for which the sensitivity needs to be
        computed
    """
    plist = []

    # iterate over simulation parameter indices
    for j_par_sim, val in enumerate(mapping_par_opt_to_par_sim):
        if not isinstance(val, numbers.Number):
            plist.append(j_par_sim)

    # return the created simulation parameter vector
    return plist


def create_identity_parameter_mapping(
<<<<<<< HEAD
        x_ids: List[str], x_scales: List[int], n_conditions: int
) -> List[Tuple[Dict,Dict,Dict,Dict,Dict,Dict]]:
    """Create a dummy identity parameter mapping table."""
    parameter_mapping = []
    for _ in range(n_conditions):
        # assumes preeq parameters are filled in already in edatas, if needed
        condition_map_preeq_fix = {}
        condition_scale_map_preeq_fix = {}
        # assumes fixed parameters are filled in already in edatas, if needed
        condition_map_sim_fix = {}
        condition_scale_map_sim_fix = {}
=======
        amici_model: 'amici.Model', n_conditions: int
) -> List[Tuple[Dict, Dict, Dict, Dict, Dict, Dict]]:
    """Create a dummy identity parameter mapping table."""
    x_ids = list(amici_model.getParameterIds())
    x_scales = list(amici_model.getParameterScale())
    x_fixed_ids = list(amici_model.getFixedParameterIds())
    x_fixed_vals = list(amici_model.getFixedParameters())
    parameter_mapping = []
    for _ in range(n_conditions):
        # assumes preeq parameters are filled in already in edatas, if needed
        # TODO This could be done in a tidier manner
        condition_map_preeq_fix = {}
        condition_scale_map_preeq_fix = {}
        condition_map_sim_fix = {
            x_id: x_val for x_id, x_val in zip(x_fixed_ids, x_fixed_vals)}
        condition_scale_map_sim_fix = {
            x_id: amici.petab_objective.amici_to_petab_scale(
                amici.ParameterScaling_none)
            for x_id in x_fixed_ids}
>>>>>>> 81324107
        condition_map_sim_var = {x_id: x_id for x_id in x_ids}
        condition_scale_map_sim_var = {
            x_id: amici.petab_objective.amici_to_petab_scale(x_scale)
            for x_id, x_scale in zip(x_ids, x_scales)}
        mapping_for_condition = (
            condition_map_preeq_fix, condition_map_sim_fix,
            condition_map_sim_var,
            condition_scale_map_preeq_fix, condition_scale_map_sim_fix,
            condition_scale_map_sim_var)
        parameter_mapping.append(mapping_for_condition)
    return parameter_mapping


def add_sim_grad_to_opt_grad(
        par_opt_ids: List[str],
        par_sim_ids: List[str],
        condition_map_sim_var: Dict[str, Union[float, str]],
        sim_grad: np.ndarray,
        opt_grad: np.ndarray,
        coefficient: float = 1.0):
    """
    Sum simulation gradients to objective gradient according to the provided
    mapping `mapping_par_opt_to_par_sim`.

    Parameters
    ----------

    par_opt_ids:
        The optimization parameter ids. Needed for order.
    par_sim_ids:
        The simulation parameter ids. Needed for order.
    condition_map_sim_var:
        The simulation to optimization parameter mapping.
    sim_grad:
        Simulation gradient.
    opt_grad:
        The optimization gradient. To which sim_grad is added.
        Changed in-place.
    coefficient:
        Coefficient for sim_grad when adding to opt_grad.
    """
    for par_sim, par_opt in condition_map_sim_var.items():
        if not isinstance(par_opt, str):
            continue
        par_sim_idx = par_sim_ids.index(par_sim)
        par_opt_idx = par_opt_ids.index(par_opt)

        opt_grad[par_opt_idx] += coefficient * sim_grad[par_sim_idx]


def add_sim_hess_to_opt_hess(
        par_opt_ids: List[str],
        par_sim_ids: List[str],
        condition_map_sim_var: Dict[str, Union[float, str]],
        sim_hess: np.ndarray,
        opt_hess: np.ndarray,
        coefficient: float = 1.0):
    """
    Sum simulation hessians to objective hessian according to the provided
    mapping `mapping_par_opt_to_par_sim`.

    Parameters
    ----------

    Same as for add_sim_grad_to_opt_grad, replacing the gradients by hessians.
    """
    for par_sim_id, par_opt_id in condition_map_sim_var.items():
        if not isinstance(par_opt_id, str):
            continue
        par_sim_idx = par_sim_ids.index(par_sim_id)
        par_opt_idx = par_opt_ids.index(par_opt_id)

        for par_sim_id_2, par_opt_id_2 in condition_map_sim_var.items():
            if not isinstance(par_opt_id_2, str):
                continue
            par_sim_idx_2 = par_sim_ids.index(par_sim_id_2)
            par_opt_idx_2 = par_opt_ids.index(par_opt_id_2)

            opt_hess[par_opt_idx, par_opt_idx_2] += \
                coefficient * sim_hess[par_sim_idx, par_sim_idx_2]


def sim_sres_to_opt_sres(par_opt_ids: List[str],
                         par_sim_ids: List[str],
                         condition_map_sim_var: Dict[str, Union[float, str]],
                         sim_sres: np.ndarray,
                         coefficient: float = 1.0):
    """
    Sum simulation residual sensitivities to objective residual sensitivities
    according to the provided mapping.

    Parameters
    ----------

    Mostly the same as for add_sim_grad_to_opt_grad, replacing the gradients by
    residual sensitivities.
    """
    opt_sres = np.zeros((sim_sres.shape[0], len(par_opt_ids)))

    for par_sim_id, par_opt_id in condition_map_sim_var.items():
        if not isinstance(par_opt_id, str):
            continue

        par_sim_idx = par_sim_ids.index(par_sim_id)
        par_opt_idx = par_opt_ids.index(par_opt_id)
        opt_sres[:, par_opt_idx] += \
            coefficient * sim_sres[:, par_sim_idx]

    return opt_sres<|MERGE_RESOLUTION|>--- conflicted
+++ resolved
@@ -136,14 +136,8 @@
         # mapping of parameters
         if parameter_mapping is None:
             # use identity mapping for each condition
-<<<<<<< HEAD
-            x_scales = list(self.amici_model.getParameterScale())
-            parameter_mapping = create_identity_parameter_mapping(
-                x_ids, x_scales, len(edatas))
-=======
             parameter_mapping = create_identity_parameter_mapping(
                 amici_model, len(edatas))
->>>>>>> 81324107
         self.parameter_mapping = parameter_mapping
 
         # preallocate guesses, construct a dict for every edata for which we
@@ -511,19 +505,6 @@
 
 
 def create_identity_parameter_mapping(
-<<<<<<< HEAD
-        x_ids: List[str], x_scales: List[int], n_conditions: int
-) -> List[Tuple[Dict,Dict,Dict,Dict,Dict,Dict]]:
-    """Create a dummy identity parameter mapping table."""
-    parameter_mapping = []
-    for _ in range(n_conditions):
-        # assumes preeq parameters are filled in already in edatas, if needed
-        condition_map_preeq_fix = {}
-        condition_scale_map_preeq_fix = {}
-        # assumes fixed parameters are filled in already in edatas, if needed
-        condition_map_sim_fix = {}
-        condition_scale_map_sim_fix = {}
-=======
         amici_model: 'amici.Model', n_conditions: int
 ) -> List[Tuple[Dict, Dict, Dict, Dict, Dict, Dict]]:
     """Create a dummy identity parameter mapping table."""
@@ -543,7 +524,6 @@
             x_id: amici.petab_objective.amici_to_petab_scale(
                 amici.ParameterScaling_none)
             for x_id in x_fixed_ids}
->>>>>>> 81324107
         condition_map_sim_var = {x_id: x_id for x_id in x_ids}
         condition_scale_map_sim_var = {
             x_id: amici.petab_objective.amici_to_petab_scale(x_scale)
