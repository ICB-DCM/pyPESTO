import numpy as np
import copy
import logging
<<<<<<< HEAD
import pandas as pd
=======
>>>>>>> b5f8ca24
import numbers
from .objective import Objective
from .constants import MODE_FUN, MODE_RES, FVAL, GRAD, HESS, RES, SRES, RDATAS

try:
    import amici
except ImportError:
    amici = None

logger = logging.getLogger(__name__)


class AmiciObjective(Objective):
    """
    This is a convenience class to compute an objective function from an
    AMICI model.
    """

    def __init__(self,
                 amici_model, amici_solver, edata,
                 max_sensi_order=None,
                 x_ids=None, x_names=None,
                 mapping_par_opt_to_par_sim=None,
                 mapping_scale_opt_to_scale_sim=None,
                 preprocess_edata=True,
                 options=None):
        """
        Constructor

        Parameters
        ----------

        amici_model: amici.Model
            The amici model.

        amici_solver: amici.Solver
            The solver to use for the numeric integration of the model.

        edata: amici.ExpData or list of amici.ExpData
            The experimental data. If a list is passed, its entries correspond
            to multiple experimental conditions.

        max_sensi_order: int
            Maximum sensitivity order supported by the model.
<<<<<<< HEAD

        x_ids: list of str, optional
            Ids of optimization parameters. In the simplest case, this will be
            the AMICI model parameters (default). Translates

=======

        x_ids: list of str, optional
            Ids of optimization parameters. In the simplest case, this will be
            the AMICI model parameters (default). Translates

>>>>>>> b5f8ca24
        x_names: list of str, optional
            See Objective.

        mapping_par_opt_to_par_sim: optional
            Mapping of optimization parameters to model parameters. List array
            of size n_simulation_parameters * n_conditions.
            The default is just to assume that optimization and simulation
            parameters coincide. The default is to assume equality of both.

        mapping_scale_opt_to_scale_sim: optional
            Mapping of optimization parameter scales to simulation parameter
            scales. The default is to just use the scales specified in the
            `amici_model` already.

        preprocess_edata: bool, optional
            Whether to preprocess the experimental data.

        options: pypesto.ObjectiveOptions, optional
            Further options.
        """
        if amici is None:
            raise ImportError('This objective requires an installation of '
                              'amici (github.com/icb-dcm/amici. Install via '
                              'pip3 install amici.')

        if max_sensi_order is None:
            # 2 if model was compiled with second orders,
            # otherwise 1 can be guaranteed
            max_sensi_order = 2 if amici_model.o2mode else 1

        fun = self.get_bound_fun()

        if max_sensi_order > 0:
            grad = True
            hess = True
        else:
            grad = None
            hess = None

        res = self.get_bound_res()

        if max_sensi_order > 0:
            sres = True
        else:
            sres = None

        super().__init__(
            fun=fun, grad=grad, hess=hess, hessp=None,
            res=res, sres=sres,
            fun_accept_sensi_orders=True,
            res_accept_sensi_orders=True,
            options=options
        )

        self.amici_model = amici_model
        self.amici_solver = amici_solver

        # make sure the edatas are a list of edata objects
        if not isinstance(edata, list):
            edata = [edata]

        if preprocess_edata:
            # preprocess the experimental data
            self.preequilibration_edata = []
            self.init_preequilibration_edata(edata)
        else:
            self.preequilibration_edata = None

        # set the experimental data container
        self.edata = edata

        # set the maximum sensitivity order
        self.max_sensi_order = max_sensi_order

        # optimization parameter ids
        if x_ids is None:
            # use model parameter ids as ids
            x_ids = list(self.amici_model.getParameterIds())
        self.x_ids = x_ids

        self.dim = len(self.x_ids)

        # mapping of parameters
        if mapping_par_opt_to_par_sim is None:
            # use identity mapping for each condition
            mapping_par_opt_to_par_sim = [x_ids for _ in range(len(edata))]
        self.mapping_par_opt_to_par_sim = mapping_par_opt_to_par_sim

        # mapping of parameter scales
        if mapping_scale_opt_to_scale_sim is None:
<<<<<<< HEAD
            # use scales from amici_model
            mapping_scale_opt_to_scale_sim = [
                self.amici_model.getParameterScale() for _ in range(len(edata))
            ]
=======
            # use scales from amici model
            mapping_scale_opt_to_scale_sim = \
                create_scale_mapping_from_model(
                    self.amici_model.getParameterScale(), len(self.edata))
>>>>>>> b5f8ca24
        self.mapping_scale_opt_to_scale_sim = mapping_scale_opt_to_scale_sim

        # optimization parameter names
        if x_names is None:
            # use model parameter names as names
            x_names = list(self.amici_model.getParameterNames())
        self.x_names = x_names

    def get_bound_fun(self):
        """
        Generate a fun function that calls _call_amici with MODE_FUN. Defining
        a non-class function that references self as a local variable will bind
        the function to a copy of the current self object and will
        accordingly not take future changes to self into account.
        """
        def fun(x, sensi_orders):
            return self._call_amici(x, sensi_orders, MODE_FUN)

        return fun

    def get_bound_res(self):
        """
        Generate a res function that calls _call_amici with MODE_RES. Defining
        a non-class function that references self as a local variable will bind
        the function to a copy of the current self object and will
        accordingly not take future changes to self into account.
        """
        def res(x, sensi_orders):
            return self._call_amici(x, sensi_orders, MODE_RES)

        return res

    def rebind_fun(self):
        """
        Replace the current fun function with one that is bound to the current
        instance
        """
        self.fun = self.get_bound_fun()

    def rebind_res(self):
        """
        Replace the current res function with one that is bound to the current
        instance
        """
        self.res = self.get_bound_res()

    def __deepcopy__(self, memodict=None):
        model = amici.ModelPtr(self.amici_model.clone())
        solver = amici.SolverPtr(self.amici_solver.clone())
        edata = [amici.ExpData(data) for data in self.edata]
        other = AmiciObjective(model, solver, edata)
        for attr in self.__dict__:
<<<<<<< HEAD
            if attr not in ['amici_solver', 'amici_model', 'edata', 'preequilibration_edata']:
=======
            if attr not in ['amici_solver', 'amici_model',
                            'edata', 'preequilibration_edata']:
>>>>>>> b5f8ca24
                other.__dict__[attr] = copy.deepcopy(self.__dict__[attr])
        return other

    def _update_from_problem(self,
<<<<<<< HEAD
                            dim_full,
                            x_free_indices,
                            x_fixed_indices,
                            x_fixed_vals):
=======
                             dim_full,
                             x_free_indices,
                             x_fixed_indices,
                             x_fixed_vals):
>>>>>>> b5f8ca24
        """
        Handle fixed parameters. Here we implement the amici exclusive
        initialization of ParameterLists and respectively replace the
        generic postprocess function

        TODO: Currently, this method is not used. Instead, the super fallback
        Objective.update_from_problem ist used, which in particular does not
        make use of pesto's ability to compute only compute requried directiol
        derivativs. If that is inteded, the mapping between simulation and
        optimization paraemters must be accounted for.

        Parameters
        ----------

        dim_full: int
            Dimension of the full vector including fixed parameters.

        x_free_indices: array_like of int
            Vector containing the indices (zero-based) of free parameters
            (complimentary to x_fixed_indices).

        x_fixed_indices: array_like of int, optional
            Vector containing the indices (zero-based) of parameter components
            that are not to be optimized.

        x_fixed_vals: array_like, optional
            Vector of the same length as x_fixed_indices, containing the values
            of the fixed parameters.
        """
        super(AmiciObjective, self).update_from_problem(
            dim_full,
            x_free_indices,
            x_fixed_indices,
            x_fixed_vals
        )

        # we subindex the existing plist in case there already is a user
        # specified plist
        plist = self.amici_model.getParameterList()
        plist = [plist[idx] for idx in x_free_indices]
        self.amici_model.setParameterList(plist)

        self.dim = len(plist)

        def postprocess(result):
            if HESS in result:
                hess = result[HESS]
                if hess.shape[0] == dim_full:
                    # see https://github.com/ICB-DCM/AMICI/issues/274
                    hess = hess[..., x_free_indices]
                    result[HESS] = hess
            return result

        self.postprocess = postprocess

        # now we need to rebind fun and res to this instance of AmiciObjective
        # for the changes to have an effect
        self.rebind_fun()
        self.rebind_res()

    def _call_amici(
            self,
            x,
            sensi_orders,
            mode
    ):
<<<<<<< HEAD
        # TODO: extract function to run simulations and return list of amici.ReturnData. use this then here, as well as for simulations_to_measurement_df below

        # amici is built so that only the maximum sensitivity is required,
        # the lower orders are then automatically computed

        # gradients can always be computed
        sensi_order = min(max(sensi_orders), 0)
=======
        # amici is built such that only the maximum sensitivity is required,
        # the lower orders are then automatically computed
        sensi_order = min(max(sensi_orders), 1)
>>>>>>> b5f8ca24
        # order 2 currently not implemented, we are using the FIM

        # check if the requested sensitivities can be computed
        if sensi_order > self.max_sensi_order:
            raise Exception("Sensitivity order not allowed.")

<<<<<<< HEAD
        # TODO: For large-scale models it might be bad to always reserve
        # space in particular for the Hessian.
=======
        # prepare result objects

        rdatas = []

>>>>>>> b5f8ca24
        nllh = 0.0
        snllh = np.zeros(self.dim)
        s2nllh = np.zeros([self.dim, self.dim])

        res = np.zeros([0])
        sres = np.zeros([0, self.dim])

        # set order in solver
        self.amici_solver.setSensitivityOrder(sensi_order)

        if self.preequilibration_edata:
            preeq_status = self.run_preequilibration(x)
            if preeq_status is not None:
<<<<<<< HEAD
                return self.get_error_output(sensi_orders, mode)

        # loop over experimental data
        for data_ix, data in enumerate(self.edata):
=======
                return self.get_error_output(sensi_orders, mode, rdatas)

        # loop over experimental data
        for data_ix, edata in enumerate(self.edata):
>>>>>>> b5f8ca24

            # set model parameter scale for condition index
            self.set_parameter_scale(data_ix)

            # set parameters in model, according to mapping
            self.set_par_sim_for_condition(data_ix, x)

            if self.preequilibration_edata:
                original_value_dict = self.preprocess_preequilibration(data_ix)
            else:
                original_value_dict = None

            # run amici simulation
            rdata = amici.runAmiciSimulation(
                self.amici_model,
                self.amici_solver,
                edata)

            # append to result
            rdatas.append(rdata)

            # reste fixed preeq parameters and initial states
            if self.preequilibration_edata:
                self.postprocess_preequilibration(edata, original_value_dict)

            # logging
<<<<<<< HEAD
            logger.debug(f'=== DATASET {data_ix} ===')
            logger.debug(f'status: {rdata["status"]}')
            logger.debug(f'llh: {rdata["llh"]}')

            if 't_steadystate' in rdata and rdata['t_steadystate'] != np.nan:
                logger.debug(f't_steadystate: {rdata["t_steadystate"]}')
            logger.debug(f'res: {rdata["res"]}')
=======
            self.log_simulation(data_ix, rdata)
>>>>>>> b5f8ca24

            # check if the computation failed
            if rdata['status'] < 0.0:
                return self.get_error_output(sensi_orders, mode, rdatas)

<<<<<<< HEAD
            # TODO: must respect mapping matrix when assembling overall gradient
            # extract required result fields
=======
            # compute objective
>>>>>>> b5f8ca24
            if mode == MODE_FUN:
                nllh -= rdata['llh']
                if sensi_order > 0:
                    add_sim_grad_to_opt_grad(
                        self.x_ids,
                        self.mapping_par_opt_to_par_sim[data_ix],
                        rdata['sllh'],
                        snllh,
                        coefficient=-1.0
                    )
                    # TODO: Compute the full Hessian, and check here
                    s2nllh -= rdata['FIM']

            elif mode == MODE_RES:
                res = np.hstack([res, rdata['res']]) \
                    if res.size else rdata['res']
                if sensi_order > 0:
                    sres = np.vstack([sres, rdata['sres']]) \
                        if sres.size else rdata['sres']

        return {
            FVAL: nllh,
            GRAD: snllh,
            HESS: s2nllh,
            RES: res,
            SRES: sres,
            RDATAS: rdatas
        }

    def log_simulation(self, data_ix, rdata):
        logger.debug(f"=== DATASET {data_ix} ===")
        logger.debug(f"status: {rdata['status']}")
        logger.debug(f"llh: {rdata['llh']}")

        t_steadystate = 't_steadystate'
        if t_steadystate in rdata and rdata[t_steadystate] != np.nan:
            logger.debug(f"t_steadystate: {rdata[t_steadystate]}")

        logger.debug(f"res: {rdata['res']}")

    def init_preequilibration_edata(self, edatas):
        """
        Extract information needed for doing preequilibration.
        """
        self.preequilibration_edata = []

        for edata in edatas:
            # extract values of the fixed parameters
            fixed_parameters = list(edata.fixedParametersPreequilibration)

            # create edata object from model
            preeq_edata = amici.amici.ExpData(self.amici_model.get())

            # fill in fixed parameter values for preequilibration
            preeq_edata.fixedParametersPreequilibration = fixed_parameters

            # only preequilibration
            preeq_edata.setTimepoints([])

            # indicate whether preequilibration is required for this data set
            preequilibrate = len(fixed_parameters) > 0
            # TODO: Currently, len(fixed_parameters) == 0 is used as an
            # indicator of requiring no preequilibration. However, when there
            # are events (which amici cannot deal with yet in python), the
            # situation can occur that there are no fixed_parameters, but
            # events that are omitted in the preequilibration run.

            self.preequilibration_edata.append(dict(
                edata=preeq_edata,
                preequilibrate=preequilibrate
            ))

    def run_preequilibration(self, x):
        """
        Run preequilibration.
        """

        for data_ix, preeq_dict in enumerate(self.preequilibration_edata):

            if not preeq_dict['preequilibrate']:
                # no preequilibration required
                continue

            # set model parameter scales for condition index
            self.set_parameter_scale(data_ix)

            # map to simulation parameters
            self.set_par_sim_for_condition(data_ix, x)

            # TODO: Conditions might share preeq conditions and dynamic
            # parameters. In that case, we can save time here.

            # run amici simulation
            rdata = amici.runAmiciSimulation(
                self.amici_model,
                self.amici_solver,
                preeq_dict['edata'])

            # check if an error occurred
            if rdata['status'] < 0.0:
                return -1

            # fill state
            preeq_dict['x0'] = rdata['x0']
            if self.amici_solver.getSensitivityOrder() > \
                    amici.SensitivityOrder_none:
                # fill state sensitivities
                # TODO check that these are always computed, i.e.
                # forward sensitivities used
                preeq_dict['sx0'] = rdata['sx0']

    def preprocess_preequilibration(self, edata_ix):
        """
        Update the model and data from the preequilibration states,
        before running the real simulation.
        """

        data = self.edata[edata_ix]

<<<<<<< HEAD
    def simulate(self, x, max_sensi_order=0):
        """
        Simulate date for the model.

        Parameters
        ----------

        Returns
        -------

        rdatas: A list of rdatas in the same order of experimental conditions
        as self.edatas.
        """

        # set order in solver
        self.amici_solver.setSensitivityOrder(max_sensi_order)
        
        # run preequilibration
        if self.preequilibration_edata:
            self.run_preequilibration(x)

        # prepare returned rdatas
        rdatas = []

        # loop over experimental data
        for data_ix, edata in enumerate(self.edata):

            # set model parameter scale for condition index
            self.set_parameter_scale(data_ix)

            # set parameters in model according to mapping and x
            self.set_par_sim_for_condition(data_ix, x)

            # preprocess preeq parameters and initial states
            # according to preequilibration
            if self.preequilibration_edata:
                original_value_dict = self.preprocess_preequilibration(data_ix)
            else:
                original_value_dict = None
            
            # run amici simulation
            rdata = amici.runAmiciSimulation(
                self.amici_model,
                self.amici_solver,
                edata)
            
            # append to result
            rdatas.append(rdata)

            # reset fixed preeq parameters and initial states
            if self.preequilibration_edata:
                self.postprocess_preequilibration(edata, original_value_dict)

            # logging
            self.log_simulation(data_ix, rdata)
        
        # return the list of rdata objects
        return rdatas

    def log_simulation(self, data_ix, rdata):
        logger.debug(f"=== DATASET {data_ix} ===")
        logger.debug(f"status: {rdata['status']}")
        logger.debug(f"llh: {rdata['llh']}")

        t_steadystate = 't_steadystate'
        if t_steadystate in rdata and rdata[t_steadystate] != np.nan:
            logger.debug(f"t_steadystate: {rdata[t_steadystate]}")

        logger.debug(f"res: {rdata['res']}")

    def init_preequilibration_edata(self, edatas):
        """
        Extract information needed for doing preequilibration.
        """
        self.preequilibration_edata = []

        for edata in edatas:
            # extract values of the fixed parameters
            fixed_parameters = list(edata.fixedParametersPreequilibration)

            # create edata object from model
            preeq_edata = amici.amici.ExpData(self.amici_model.get())

            # fill in fixed parameter values for preequilibration
            preeq_edata.fixedParametersPreequilibration = fixed_parameters

            # only preequilibration
            preeq_edata.setTimepoints([])

            # indicate whether preequilibration is required for this data set
            preequilibrate = len(fixed_parameters) > 0
            # TODO: Currently, len(fixed_parameters) == 0 is used as an
            # indicator of requiring no preequilibration. However, when there
            # are events (which amici cannot deal with yet in python), the
            # situation can occur that there are no fixed_parameters, but
            # events that are omitted in the preequilibration run.

            self.preequilibration_edata.append(dict(
                edata=preeq_edata,
                preequilibrate=preequilibrate
            ))

    def run_preequilibration(self, x):
        """
        Run preequilibration.
        """

        for data_ix, preeq_dict in enumerate(self.preequilibration_edata):

            if not preeq_dict['preequilibrate']:
                # no preequilibration required
                continue


            # set model parameter scales for condition index
            self.set_parameter_scale(data_ix)

            # map to simulation parameters
            self.set_par_sim_for_condition(data_ix, x)

            # TODO: Conditions might share preeq conditions and dynamic
            # parameters. In that case, we can save time here.

            # run amici simulation
            rdata = amici.runAmiciSimulation(
                self.amici_model,
                self.amici_solver,
                preeq_dict['edata'])

            # check if an error occurred
            if rdata['status'] < 0.0:
                return -1

            # fill state
            preeq_dict['x0'] = rdata['x0']
            if self.amici_solver.getSensitivityOrder() > \
                    amici.SensitivityOrder_none:
                # fill state sensitivities
                # TODO check that these are always computed, i.e.
                # forward sensitivities used
                preeq_dict['sx0'] = rdata['sx0']

    def preprocess_preequilibration(self, edata_ix):
        """
        Update the model and data from the preequilibration states,
        before running the real simulation.
        """

        data = self.edata[edata_ix]

=======
>>>>>>> b5f8ca24
        original_fixed_parameters_preequilibration = None
        original_initial_states = None
        original_initial_state_sensitivities = None

        # if this data set needed preequilibration, adapt the states
        # according to the previously run preequilibration
        if self.preequilibration_edata[edata_ix]['preequilibrate']:

            # remember original states and sensitivities
            original_initial_states = self.amici_model.getInitialStates()
            if self.amici_solver.getSensitivityOrder() > \
                    amici.SensitivityOrder_none:
                original_initial_state_sensitivities = \
                    self.amici_model.getInitialStateSensitivities()

            # remember original fixed parameters for preequilibration
            original_fixed_parameters_preequilibration \
                = data.fixedParametersPreequilibration
            # unset fixed preequilibration parameters in data (TODO: Why?)
            data.fixedParametersPreequilibration = []

            # set initial state from preequilibration
            self.amici_model.setInitialStates(
                self.preequilibration_edata[edata_ix]['x0']
            )

            # set initial sensitivities from preequilibration
            if self.amici_solver.getSensitivityOrder() > \
                    amici.SensitivityOrder_none:
                self.amici_model.setInitialStateSensitivities(
                    self.preequilibration_edata[edata_ix]['sx0'].flatten()
                )

        # return the original values
        return {
            'k': original_fixed_parameters_preequilibration,
            'x0': original_initial_states,
            'sx0': original_initial_state_sensitivities
        }

    def postprocess_preequilibration(self, edata, original_value_dict):
        """
        Reset the model and edata to the true values, i.e. undo
        the temporary changes done in preprocess_preequilibration.
        """

        # reset values in edata from values in original_value_dict, if
        # the corresponding entry in original_value_dict is not None.

        if original_value_dict['k']:
            edata.fixedParametersPreequilibration = original_value_dict['k']

        if original_value_dict['x0']:
            self.amici_model.setInitialStates(original_value_dict['x0'])

        if original_value_dict['sx0']:
            self.amici_model.setInitialStateSensitivities(
                original_value_dict['sx0']
            )

<<<<<<< HEAD
    def get_error_output(self, sensi_orders, mode):
=======
    def get_error_output(self, sensi_orders, mode, rdatas):
>>>>>>> b5f8ca24
        if not self.amici_model.nt():
            nt = sum([data.nt() for data in self.edata])
        else:
            nt = sum([data.nt() if data.nt() else self.amici_model.nt()
                      for data in self.edata])
        n_res = nt * self.amici_model.nytrue
<<<<<<< HEAD
        return Objective.output_to_tuple(
            sensi_orders=sensi_orders,
            mode=mode,
            fval=np.inf,
            grad=np.nan * np.ones(self.dim),
            hess=np.nan * np.ones([self.dim, self.dim]),
            res=np.nan * np.ones(n_res),
            sres=np.nan * np.ones([n_res, self.dim])
        )
=======

        return {
            FVAL: np.inf,
            GRAD: np.nan * np.ones(self.dim),
            HESS: np.nan * np.ones([self.dim, self.dim]),
            RES: np.nan * np.ones(n_res),
            SRES: np.nan * np.ones([n_res, self.dim]),
            RDATAS: rdatas
        }
>>>>>>> b5f8ca24

    def set_par_sim_for_condition(self, condition_ix, x):
        """
        Set the simulation parameters from the optimization parameters
        for the given condnition.
        """
        mapping = self.mapping_par_opt_to_par_sim[condition_ix]
        x_sim = map_par_opt_to_par_sim(mapping, self.x_ids, x)
        self.amici_model.setParameters(x_sim)

    def set_parameter_scale(self, condition_ix):
        scale_list = self.mapping_scale_opt_to_scale_sim[condition_ix]
        amici_scale_vector = amici.ParameterScalingVector()

        for val in scale_list:

            if val == 'lin':
                scale = amici.ParameterScaling_none
            elif val == 'log10':
                scale = amici.ParameterScaling_log10
            elif val == 'log':
                scale = amici.ParameterScaling_ln
            else:
                raise ValueError(
                    f"Parameter scaling not recognized: {val}")

            # append to scale vector
            amici_scale_vector.append(scale)

        self.amici_model.setParameterScale(amici_scale_vector)


def map_par_opt_to_par_sim(mapping_par_opt_to_par_sim, par_opt_ids, x):
    """
    From the optimization vector `x`, create the simulation vector according
    to the mapping `mapping`.

    Parameters
    ----------

    mapping_par_opt_to_par_sim: array-like of str
        len == n_par_sim, the entries are either numeric, or
        optimization parameter ids.
    par_opt_ids: array-like of str
        The optimization parameter ids. This vector is needed to know the
        order of the entries in x.
    x: array-like of float
        The optimization parameters vector.

    Returns
    -------

    y: array-like of float
        The simulation parameters vector corresponding to x under the
        specified mapping.
    """

    # number of simulation parameters
    n_par_sim = len(mapping_par_opt_to_par_sim)

    # prepare simulation parameter vector
    par_sim_vals = np.zeros(n_par_sim)

    # iterate over simulation parameter indices
    for j_par_sim in range(n_par_sim):
        # extract entry in mapping table for j_par_sim
        val = mapping_par_opt_to_par_sim[j_par_sim]

        if isinstance(val, numbers.Number):
            # fixed value assignment
            par_sim_vals[j_par_sim] = val
        else:
            # value is optimization parameter id
            par_sim_vals[j_par_sim] = x[par_opt_ids.index(val)]

    # return the created simulation parameter vector
    return par_sim_vals


<<<<<<< HEAD
=======
def create_scale_mapping_from_model(amici_scales, n_edata):
    """
    Create parameter scaling mapping matrix from amici scaling
    vector.
    """
    scales = []
    amici_scales = list(amici_scales)

    for amici_scale in amici_scales:
        if amici_scale == amici.ParameterScaling_none:
            scale = 'lin'
        elif amici_scale == amici.ParameterScaling_ln:
            scale = 'log'
        elif amici_scale == amici.ParameterScaling_log10:
            scale = 'log10'
        else:
            raise Exception(
                f"Parameter scaling {amici_scale} in amici model not"
                f"recognized.")
        scales.append(scale)

    mapping_scale_opt_to_scale_sim = [scales for _ in range(n_edata)]

    return mapping_scale_opt_to_scale_sim


>>>>>>> b5f8ca24
def add_sim_grad_to_opt_grad(par_opt_ids,
                             mapping_par_opt_to_par_sim,
                             sim_grad,
                             opt_grad,
                             coefficient=1.0):
    """
    Sum simulation gradients to objective gradient according to the provided
    mapping `mapping`.

    Parameters
    ----------

    par_opt_ids: array-like of str
        The optimization parameter ids. This vector is needed to know the
        order of the entries in x.
    mapping_par_opt_to_par_sim: array-like of str
        len == n_par_sim, the entries are either numeric, or
        optimization parameter ids.
    sim_grad: array-like of float
        Simulation gradient.
    opt_grad: array-like of float
        The optimization gradient. To which sim_grad is added.
        Will be changed in place.
    coefficient: float
        Coefficient for sim_grad when adding to opt_grad.

    Returns
    -------

    """

    for par_sim_idx, par_id in enumerate(mapping_par_opt_to_par_sim):
        if not isinstance(par_id, str):
            # This was a numeric override for which we ignore the gradient
            continue

        par_opt_idx = par_opt_ids.index(par_id)
        opt_grad[par_opt_idx] += coefficient * sim_grad[par_sim_idx]<|MERGE_RESOLUTION|>--- conflicted
+++ resolved
@@ -1,10 +1,6 @@
 import numpy as np
 import copy
 import logging
-<<<<<<< HEAD
-import pandas as pd
-=======
->>>>>>> b5f8ca24
 import numbers
 from .objective import Objective
 from .constants import MODE_FUN, MODE_RES, FVAL, GRAD, HESS, RES, SRES, RDATAS
@@ -49,19 +45,11 @@
 
         max_sensi_order: int
             Maximum sensitivity order supported by the model.
-<<<<<<< HEAD
 
         x_ids: list of str, optional
             Ids of optimization parameters. In the simplest case, this will be
             the AMICI model parameters (default). Translates
 
-=======
-
-        x_ids: list of str, optional
-            Ids of optimization parameters. In the simplest case, this will be
-            the AMICI model parameters (default). Translates
-
->>>>>>> b5f8ca24
         x_names: list of str, optional
             See Objective.
 
@@ -152,17 +140,10 @@
 
         # mapping of parameter scales
         if mapping_scale_opt_to_scale_sim is None:
-<<<<<<< HEAD
-            # use scales from amici_model
-            mapping_scale_opt_to_scale_sim = [
-                self.amici_model.getParameterScale() for _ in range(len(edata))
-            ]
-=======
             # use scales from amici model
             mapping_scale_opt_to_scale_sim = \
                 create_scale_mapping_from_model(
                     self.amici_model.getParameterScale(), len(self.edata))
->>>>>>> b5f8ca24
         self.mapping_scale_opt_to_scale_sim = mapping_scale_opt_to_scale_sim
 
         # optimization parameter names
@@ -215,27 +196,16 @@
         edata = [amici.ExpData(data) for data in self.edata]
         other = AmiciObjective(model, solver, edata)
         for attr in self.__dict__:
-<<<<<<< HEAD
-            if attr not in ['amici_solver', 'amici_model', 'edata', 'preequilibration_edata']:
-=======
             if attr not in ['amici_solver', 'amici_model',
                             'edata', 'preequilibration_edata']:
->>>>>>> b5f8ca24
                 other.__dict__[attr] = copy.deepcopy(self.__dict__[attr])
         return other
 
     def _update_from_problem(self,
-<<<<<<< HEAD
-                            dim_full,
-                            x_free_indices,
-                            x_fixed_indices,
-                            x_fixed_vals):
-=======
                              dim_full,
                              x_free_indices,
                              x_fixed_indices,
                              x_fixed_vals):
->>>>>>> b5f8ca24
         """
         Handle fixed parameters. Here we implement the amici exclusive
         initialization of ParameterLists and respectively replace the
@@ -302,34 +272,19 @@
             sensi_orders,
             mode
     ):
-<<<<<<< HEAD
-        # TODO: extract function to run simulations and return list of amici.ReturnData. use this then here, as well as for simulations_to_measurement_df below
-
-        # amici is built so that only the maximum sensitivity is required,
-        # the lower orders are then automatically computed
-
-        # gradients can always be computed
-        sensi_order = min(max(sensi_orders), 0)
-=======
         # amici is built such that only the maximum sensitivity is required,
         # the lower orders are then automatically computed
         sensi_order = min(max(sensi_orders), 1)
->>>>>>> b5f8ca24
         # order 2 currently not implemented, we are using the FIM
 
         # check if the requested sensitivities can be computed
         if sensi_order > self.max_sensi_order:
             raise Exception("Sensitivity order not allowed.")
 
-<<<<<<< HEAD
-        # TODO: For large-scale models it might be bad to always reserve
-        # space in particular for the Hessian.
-=======
         # prepare result objects
 
         rdatas = []
 
->>>>>>> b5f8ca24
         nllh = 0.0
         snllh = np.zeros(self.dim)
         s2nllh = np.zeros([self.dim, self.dim])
@@ -343,17 +298,10 @@
         if self.preequilibration_edata:
             preeq_status = self.run_preequilibration(x)
             if preeq_status is not None:
-<<<<<<< HEAD
-                return self.get_error_output(sensi_orders, mode)
-
-        # loop over experimental data
-        for data_ix, data in enumerate(self.edata):
-=======
                 return self.get_error_output(sensi_orders, mode, rdatas)
 
         # loop over experimental data
         for data_ix, edata in enumerate(self.edata):
->>>>>>> b5f8ca24
 
             # set model parameter scale for condition index
             self.set_parameter_scale(data_ix)
@@ -380,28 +328,13 @@
                 self.postprocess_preequilibration(edata, original_value_dict)
 
             # logging
-<<<<<<< HEAD
-            logger.debug(f'=== DATASET {data_ix} ===')
-            logger.debug(f'status: {rdata["status"]}')
-            logger.debug(f'llh: {rdata["llh"]}')
-
-            if 't_steadystate' in rdata and rdata['t_steadystate'] != np.nan:
-                logger.debug(f't_steadystate: {rdata["t_steadystate"]}')
-            logger.debug(f'res: {rdata["res"]}')
-=======
             self.log_simulation(data_ix, rdata)
->>>>>>> b5f8ca24
 
             # check if the computation failed
             if rdata['status'] < 0.0:
                 return self.get_error_output(sensi_orders, mode, rdatas)
 
-<<<<<<< HEAD
-            # TODO: must respect mapping matrix when assembling overall gradient
-            # extract required result fields
-=======
             # compute objective
->>>>>>> b5f8ca24
             if mode == MODE_FUN:
                 nllh -= rdata['llh']
                 if sensi_order > 0:
@@ -521,159 +454,6 @@
 
         data = self.edata[edata_ix]
 
-<<<<<<< HEAD
-    def simulate(self, x, max_sensi_order=0):
-        """
-        Simulate date for the model.
-
-        Parameters
-        ----------
-
-        Returns
-        -------
-
-        rdatas: A list of rdatas in the same order of experimental conditions
-        as self.edatas.
-        """
-
-        # set order in solver
-        self.amici_solver.setSensitivityOrder(max_sensi_order)
-        
-        # run preequilibration
-        if self.preequilibration_edata:
-            self.run_preequilibration(x)
-
-        # prepare returned rdatas
-        rdatas = []
-
-        # loop over experimental data
-        for data_ix, edata in enumerate(self.edata):
-
-            # set model parameter scale for condition index
-            self.set_parameter_scale(data_ix)
-
-            # set parameters in model according to mapping and x
-            self.set_par_sim_for_condition(data_ix, x)
-
-            # preprocess preeq parameters and initial states
-            # according to preequilibration
-            if self.preequilibration_edata:
-                original_value_dict = self.preprocess_preequilibration(data_ix)
-            else:
-                original_value_dict = None
-            
-            # run amici simulation
-            rdata = amici.runAmiciSimulation(
-                self.amici_model,
-                self.amici_solver,
-                edata)
-            
-            # append to result
-            rdatas.append(rdata)
-
-            # reset fixed preeq parameters and initial states
-            if self.preequilibration_edata:
-                self.postprocess_preequilibration(edata, original_value_dict)
-
-            # logging
-            self.log_simulation(data_ix, rdata)
-        
-        # return the list of rdata objects
-        return rdatas
-
-    def log_simulation(self, data_ix, rdata):
-        logger.debug(f"=== DATASET {data_ix} ===")
-        logger.debug(f"status: {rdata['status']}")
-        logger.debug(f"llh: {rdata['llh']}")
-
-        t_steadystate = 't_steadystate'
-        if t_steadystate in rdata and rdata[t_steadystate] != np.nan:
-            logger.debug(f"t_steadystate: {rdata[t_steadystate]}")
-
-        logger.debug(f"res: {rdata['res']}")
-
-    def init_preequilibration_edata(self, edatas):
-        """
-        Extract information needed for doing preequilibration.
-        """
-        self.preequilibration_edata = []
-
-        for edata in edatas:
-            # extract values of the fixed parameters
-            fixed_parameters = list(edata.fixedParametersPreequilibration)
-
-            # create edata object from model
-            preeq_edata = amici.amici.ExpData(self.amici_model.get())
-
-            # fill in fixed parameter values for preequilibration
-            preeq_edata.fixedParametersPreequilibration = fixed_parameters
-
-            # only preequilibration
-            preeq_edata.setTimepoints([])
-
-            # indicate whether preequilibration is required for this data set
-            preequilibrate = len(fixed_parameters) > 0
-            # TODO: Currently, len(fixed_parameters) == 0 is used as an
-            # indicator of requiring no preequilibration. However, when there
-            # are events (which amici cannot deal with yet in python), the
-            # situation can occur that there are no fixed_parameters, but
-            # events that are omitted in the preequilibration run.
-
-            self.preequilibration_edata.append(dict(
-                edata=preeq_edata,
-                preequilibrate=preequilibrate
-            ))
-
-    def run_preequilibration(self, x):
-        """
-        Run preequilibration.
-        """
-
-        for data_ix, preeq_dict in enumerate(self.preequilibration_edata):
-
-            if not preeq_dict['preequilibrate']:
-                # no preequilibration required
-                continue
-
-
-            # set model parameter scales for condition index
-            self.set_parameter_scale(data_ix)
-
-            # map to simulation parameters
-            self.set_par_sim_for_condition(data_ix, x)
-
-            # TODO: Conditions might share preeq conditions and dynamic
-            # parameters. In that case, we can save time here.
-
-            # run amici simulation
-            rdata = amici.runAmiciSimulation(
-                self.amici_model,
-                self.amici_solver,
-                preeq_dict['edata'])
-
-            # check if an error occurred
-            if rdata['status'] < 0.0:
-                return -1
-
-            # fill state
-            preeq_dict['x0'] = rdata['x0']
-            if self.amici_solver.getSensitivityOrder() > \
-                    amici.SensitivityOrder_none:
-                # fill state sensitivities
-                # TODO check that these are always computed, i.e.
-                # forward sensitivities used
-                preeq_dict['sx0'] = rdata['sx0']
-
-    def preprocess_preequilibration(self, edata_ix):
-        """
-        Update the model and data from the preequilibration states,
-        before running the real simulation.
-        """
-
-        data = self.edata[edata_ix]
-
-=======
->>>>>>> b5f8ca24
         original_fixed_parameters_preequilibration = None
         original_initial_states = None
         original_initial_state_sensitivities = None
@@ -734,28 +514,13 @@
                 original_value_dict['sx0']
             )
 
-<<<<<<< HEAD
-    def get_error_output(self, sensi_orders, mode):
-=======
     def get_error_output(self, sensi_orders, mode, rdatas):
->>>>>>> b5f8ca24
         if not self.amici_model.nt():
             nt = sum([data.nt() for data in self.edata])
         else:
             nt = sum([data.nt() if data.nt() else self.amici_model.nt()
                       for data in self.edata])
         n_res = nt * self.amici_model.nytrue
-<<<<<<< HEAD
-        return Objective.output_to_tuple(
-            sensi_orders=sensi_orders,
-            mode=mode,
-            fval=np.inf,
-            grad=np.nan * np.ones(self.dim),
-            hess=np.nan * np.ones([self.dim, self.dim]),
-            res=np.nan * np.ones(n_res),
-            sres=np.nan * np.ones([n_res, self.dim])
-        )
-=======
 
         return {
             FVAL: np.inf,
@@ -765,7 +530,6 @@
             SRES: np.nan * np.ones([n_res, self.dim]),
             RDATAS: rdatas
         }
->>>>>>> b5f8ca24
 
     def set_par_sim_for_condition(self, condition_ix, x):
         """
@@ -845,8 +609,6 @@
     return par_sim_vals
 
 
-<<<<<<< HEAD
-=======
 def create_scale_mapping_from_model(amici_scales, n_edata):
     """
     Create parameter scaling mapping matrix from amici scaling
@@ -873,7 +635,6 @@
     return mapping_scale_opt_to_scale_sim
 
 
->>>>>>> b5f8ca24
 def add_sim_grad_to_opt_grad(par_opt_ids,
                              mapping_par_opt_to_par_sim,
                              sim_grad,
