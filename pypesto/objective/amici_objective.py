--- conflicted
+++ resolved
@@ -650,12 +650,6 @@
 
     Same as for add_sim_grad_to_opt_grad, replacing the gradients by hessians.
     """
-
-<<<<<<< HEAD
-    # use enumerate for first axis as plist is not applied
-    # https://github.com/ICB-DCM/AMICI/issues/274
-=======
->>>>>>> c4436475
     par_sim_idx = 0
     for par_opt_id in mapping_par_opt_to_par_sim:
         if not isinstance(par_opt_id, str):
