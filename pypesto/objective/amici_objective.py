import numpy as np
import copy
from .objective import Objective
import logging

try:
    import amici
except ImportError:
    amici = None

<<<<<<< HEAD
import logging

=======
>>>>>>> 847e4f63
logger = logging.getLogger(__name__)


class AmiciObjective(Objective):
    """
    This is a convenience class to compute an objective function from an
    AMICI model.

    Parameters
    ----------

    amici_model: amici.Model
        The amici model.

    amici_solver: amici.Solver
        The solver to use for the numeric integration of the model.

    edata:
        The experimental data.

    max_sensi_order: int
        Maximum sensitivity order supported by the model.
    """

    def __init__(self, amici_model, amici_solver, edata, max_sensi_order=None,
                 preprocess_edata=True, options=None):
        if amici is None:
            raise ImportError('This objective requires an installation of '
                              'amici (github.com/icb-dcm/amici. Install via '
                              'pip3 install amici.')

        if max_sensi_order is None:
            max_sensi_order = 2 if amici_model.o2mode else 1

<<<<<<< HEAD
=======
        def fun(x, sensi_orders):
            return self._call_amici(x, sensi_orders, Objective.MODE_FUN)

>>>>>>> 847e4f63
        if max_sensi_order > 0:
            grad = True
            hess = True
        else:
            grad = None
            hess = None

<<<<<<< HEAD
=======
        def res(x, sensi_orders):
            return self._call_amici(x, sensi_orders, Objective.MODE_RES)

>>>>>>> 847e4f63
        if max_sensi_order > 0:
            sres = True
        else:
            sres = None

        super().__init__(
<<<<<<< HEAD
            fun=None, grad=grad, hess=hess, hessp=None,
            res=None, sres=sres,
            options=options,
            overwritefun=False, overwriteres=False
=======
            fun=fun, grad=grad, hess=hess, hessp=None,
            res=res, sres=sres,
            fun_accept_sensi_orders=True,
            res_accept_sensi_orders=True,
            options=options
>>>>>>> 847e4f63
        )

        self.amici_model = amici_model
        self.amici_solver = amici_solver
        self.dim = amici_model.np()

        if preprocess_edata:
            self.preequilibration_edata = dict()
            self.preprocess_edata(edata)
            self.edata = edata
        else:
            self.edata = edata
            self.preequilibration_edata = None

        self.max_sensi_order = max_sensi_order

        # extract parameter names from model
        self.x_names = list(self.amici_model.getParameterNames())

<<<<<<< HEAD
    def fun(self, x):
        return self.call_amici(
            x,
            Objective.MODE_FUN
        )

    def res(self, x):
        return self.call_amici(
            x,
            Objective.MODE_RES
        )

    def call_amici(
=======
    def _call_amici(
>>>>>>> 847e4f63
            self,
            x,
            mode
    ):
        # amici is built so that only the maximum sensitivity is required,
        # the lower orders are then automatically computed

        # gradients can always be computed
        if self.sensi_orders is None:
            raise Exception('Sensitivity Orders were not specified. Please use'
                            '__call__ to evaluate the objective function.')
        sensi_order = min(max(self.sensi_orders), 1)
        # order 2 currently not implemented, we are using the FIM

        # check if sensitivities can be computed
        if sensi_order > self.max_sensi_order:
            raise Exception("Sensitivity order not allowed.")

        # TODO: For large-scale models it might be bad to always reserve
        # space in particular for the Hessian.

        nllh = 0.0
        snllh = np.zeros(self.dim)
        ssnllh = np.zeros([self.dim, self.dim])

        res = np.zeros([0])
        sres = np.zeros([0, self.dim])

        # set parameters in model
        self.amici_model.setParameters(amici.DoubleVector(x))

        # set order in solver
        self.amici_solver.setSensitivityOrder(sensi_order)

        if self.preequilibration_edata:
            for fixedParameters in self.preequilibration_edata:
                rdata = amici.runAmiciSimulation(
                    self.amici_model,
                    self.amici_solver,
                    self.preequilibration_edata[fixedParameters]['edata'])

                if rdata['status'] < 0.0:
                    return self.get_error_output(mode)

                self.preequilibration_edata[fixedParameters]['x0'] = \
                    rdata['x0']
                if self.amici_solver.getSensitivityOrder() > \
                        amici.SensitivityOrder_none:
                    self.preequilibration_edata[fixedParameters]['sx0'] = \
                        rdata['sx0']

        # loop over experimental data
        for data_index, data in enumerate(self.edata):

            if self.preequilibration_edata:
                original_value_dict = self.preprocess_preequilibration(data)
            else:
                original_value_dict = None

            # run amici simulation
            rdata = amici.runAmiciSimulation(
                self.amici_model,
                self.amici_solver,
                data)

            if self.preequilibration_edata:
                self.postprocess_preequilibration(data, original_value_dict)

<<<<<<< HEAD
            logger.debug('=== DATASET %d ===' % data_index)
            logger.debug('status: ' + str(rdata['status']))
            logger.debug('llh: ' + str(rdata['llh']))
            if 't_steadystate' in rdata.keys() and not rdata['t_steadystate'] \
                    == np.nan:
                logger.debug('t_steadystate: ' + str(rdata['t_steadystate']))
            logger.debug('res:\n' + str(rdata['res']))
=======
            # logging
            logger.debug('=== DATASET %d ===' % data_index)
            logger.debug('status: ' + str(rdata['status']))
            logger.debug('llh: ' + str(rdata['llh']))
            if 't_steadystate' in rdata and rdata['t_steadystate'] != np.nan:
                logger.debug('t_steadystate: ' + str(rdata['t_steadystate']))
            logger.debug('res: ' + str(rdata['res']))
>>>>>>> 847e4f63

            # check if the computation failed
            if rdata['status'] < 0.0:
                return self.get_error_output(mode)

            # extract required result fields
            if mode == Objective.MODE_FUN:
                nllh -= rdata['llh']
                if sensi_order > 0:
                    snllh -= rdata['sllh']
                    # TODO: Compute the full Hessian, and check here
                    ssnllh -= rdata['FIM']

            elif mode == Objective.MODE_RES:
                res = np.hstack([res, rdata['res']]) \
                    if res.size else rdata['res']
                if sensi_order > 0:
                    sres = np.vstack([sres, rdata['sres']]) \
                        if sres.size else rdata['sres']

<<<<<<< HEAD
        if mode == Objective.MODE_FUN:
            return nllh, snllh, ssnllh
        elif mode == Objective.MODE_RES:
            return res, sres
=======
        # map_to_output is called twice, might be prettified
        return Objective.output_to_tuple(
            sensi_orders,
            mode,
            fval=nllh, grad=snllh, hess=ssnllh,
            res=res, sres=sres
        )
>>>>>>> 847e4f63

    def preprocess_preequilibration(self, data):
        original_fixed_parameters_preequilibration = None
        original_initial_states = None
        original_initial_state_sensitivities = None
        if data.fixedParametersPreequilibration.size():
            original_initial_states = self.amici_model.getInitialStates()

            if self.amici_solver.getSensitivityOrder() > \
                    amici.SensitivityOrder_none:
                original_initial_state_sensitivities = \
                    self.amici_model.getInitialStateSensitivities()

            fixed_parameters = copy.deepcopy(
                list(data.fixedParametersPreequilibration)
            )
            data.fixedParametersPreequilibration = amici.DoubleVector([])
            original_fixed_parameters_preequilibration = fixed_parameters

            self.amici_model.setInitialStates(
                amici.DoubleVector(
                    self.preequilibration_edata[str(fixed_parameters)]['x0']
                )
            )
            if self.amici_solver.getSensitivityOrder() > \
                    amici.SensitivityOrder_none:
                self.amici_model.setInitialStateSensitivities(
                    amici.DoubleVector(
                        self.preequilibration_edata[
                            str(fixed_parameters)
                        ]['sx0'].flatten())
                )

        return {
            'k': original_fixed_parameters_preequilibration,
            'x0': original_initial_states,
            'sx0': original_initial_state_sensitivities
        }

    def postprocess_preequilibration(self, data, original_value_dict):
        if original_value_dict['k']:
            data.fixedParametersPreequilibration = amici.DoubleVector(
                original_value_dict['k']
            )

        if original_value_dict['x0']:
            self.amici_model.setInitialStates(original_value_dict['x0'])

        if original_value_dict['sx0']:
            self.amici_model.setInitialStateSensitivities(
                original_value_dict['sx0']
            )

    def preprocess_edata(self, edata_vector):
        for edata in edata_vector:
            fixed_parameters = list(edata.fixedParametersPreequilibration)
            if str(fixed_parameters) in self.preequilibration_edata.keys() or \
               len(fixed_parameters) == 0:
                continue  # we only need to keep unique ones

            preeq_edata = amici.amici.ExpData(self.amici_model.get())
            preeq_edata.fixedParametersPreequilibration = amici.DoubleVector(
                fixed_parameters
            )

            # only preequilibration
            preeq_edata.setTimepoints(amici.DoubleVector([]))

            self.preequilibration_edata[str(fixed_parameters)] = dict(
                edata=preeq_edata
            )

<<<<<<< HEAD
    def get_error_output(self, mode):
        if mode == Objective.MODE_FUN:
            return \
                np.inf, \
                np.nan * np.ones(self.dim), \
                np.nan * np.ones([self.dim, self.dim])
        elif mode == Objective.MODE_RES:
            if not self.amici_model.nt():
                nt = sum([data.nt() for data in self.edata])
            else:
                nt = sum([data.nt() if data.nt() else self.amici_model.nt()
                          for data in self.edata])
            n_res = nt * self.amici_model.nytrue
            return \
                np.nan * np.ones(n_res), \
                np.nan * np.ones([n_res, self.dim])
=======
    def get_error_output(self, sensi_orders, mode):
        if not self.amici_model.nt():
            nt = sum([data.nt() for data in self.edata])
        else:
            nt = sum([data.nt() if data.nt() else self.amici_model.nt()
                      for data in self.edata])
        n_res = nt * self.amici_model.nytrue
        return Objective.output_to_tuple(
            sensi_orders=sensi_orders,
            mode=mode,
            fval=np.inf,
            grad=np.nan * np.ones(self.dim),
            hess=np.nan * np.ones([self.dim, self.dim]),
            res=np.nan * np.ones(n_res),
            sres=np.nan * np.ones([n_res, self.dim])
        )
>>>>>>> 847e4f63
<|MERGE_RESOLUTION|>--- conflicted
+++ resolved
@@ -8,11 +8,6 @@
 except ImportError:
     amici = None
 
-<<<<<<< HEAD
-import logging
-
-=======
->>>>>>> 847e4f63
 logger = logging.getLogger(__name__)
 
 
@@ -47,12 +42,9 @@
         if max_sensi_order is None:
             max_sensi_order = 2 if amici_model.o2mode else 1
 
-<<<<<<< HEAD
-=======
         def fun(x, sensi_orders):
             return self._call_amici(x, sensi_orders, Objective.MODE_FUN)
 
->>>>>>> 847e4f63
         if max_sensi_order > 0:
             grad = True
             hess = True
@@ -60,30 +52,20 @@
             grad = None
             hess = None
 
-<<<<<<< HEAD
-=======
         def res(x, sensi_orders):
             return self._call_amici(x, sensi_orders, Objective.MODE_RES)
 
->>>>>>> 847e4f63
         if max_sensi_order > 0:
             sres = True
         else:
             sres = None
 
         super().__init__(
-<<<<<<< HEAD
-            fun=None, grad=grad, hess=hess, hessp=None,
-            res=None, sres=sres,
-            options=options,
-            overwritefun=False, overwriteres=False
-=======
             fun=fun, grad=grad, hess=hess, hessp=None,
             res=res, sres=sres,
             fun_accept_sensi_orders=True,
             res_accept_sensi_orders=True,
             options=options
->>>>>>> 847e4f63
         )
 
         self.amici_model = amici_model
@@ -103,35 +85,17 @@
         # extract parameter names from model
         self.x_names = list(self.amici_model.getParameterNames())
 
-<<<<<<< HEAD
-    def fun(self, x):
-        return self.call_amici(
-            x,
-            Objective.MODE_FUN
-        )
-
-    def res(self, x):
-        return self.call_amici(
-            x,
-            Objective.MODE_RES
-        )
-
-    def call_amici(
-=======
     def _call_amici(
->>>>>>> 847e4f63
             self,
             x,
+            sensi_orders,
             mode
     ):
         # amici is built so that only the maximum sensitivity is required,
         # the lower orders are then automatically computed
 
         # gradients can always be computed
-        if self.sensi_orders is None:
-            raise Exception('Sensitivity Orders were not specified. Please use'
-                            '__call__ to evaluate the objective function.')
-        sensi_order = min(max(self.sensi_orders), 1)
+        sensi_order = min(max(sensi_orders), 1)
         # order 2 currently not implemented, we are using the FIM
 
         # check if sensitivities can be computed
@@ -188,15 +152,6 @@
             if self.preequilibration_edata:
                 self.postprocess_preequilibration(data, original_value_dict)
 
-<<<<<<< HEAD
-            logger.debug('=== DATASET %d ===' % data_index)
-            logger.debug('status: ' + str(rdata['status']))
-            logger.debug('llh: ' + str(rdata['llh']))
-            if 't_steadystate' in rdata.keys() and not rdata['t_steadystate'] \
-                    == np.nan:
-                logger.debug('t_steadystate: ' + str(rdata['t_steadystate']))
-            logger.debug('res:\n' + str(rdata['res']))
-=======
             # logging
             logger.debug('=== DATASET %d ===' % data_index)
             logger.debug('status: ' + str(rdata['status']))
@@ -204,11 +159,10 @@
             if 't_steadystate' in rdata and rdata['t_steadystate'] != np.nan:
                 logger.debug('t_steadystate: ' + str(rdata['t_steadystate']))
             logger.debug('res: ' + str(rdata['res']))
->>>>>>> 847e4f63
 
             # check if the computation failed
             if rdata['status'] < 0.0:
-                return self.get_error_output(mode)
+                return self.get_error_output(sensi_orders, mode)
 
             # extract required result fields
             if mode == Objective.MODE_FUN:
@@ -225,20 +179,13 @@
                     sres = np.vstack([sres, rdata['sres']]) \
                         if sres.size else rdata['sres']
 
-<<<<<<< HEAD
-        if mode == Objective.MODE_FUN:
-            return nllh, snllh, ssnllh
-        elif mode == Objective.MODE_RES:
-            return res, sres
-=======
         # map_to_output is called twice, might be prettified
-        return Objective.output_to_tuple(
+        return self.output_to_tuple(
             sensi_orders,
             mode,
             fval=nllh, grad=snllh, hess=ssnllh,
             res=res, sres=sres
         )
->>>>>>> 847e4f63
 
     def preprocess_preequilibration(self, data):
         original_fixed_parameters_preequilibration = None
@@ -311,24 +258,6 @@
                 edata=preeq_edata
             )
 
-<<<<<<< HEAD
-    def get_error_output(self, mode):
-        if mode == Objective.MODE_FUN:
-            return \
-                np.inf, \
-                np.nan * np.ones(self.dim), \
-                np.nan * np.ones([self.dim, self.dim])
-        elif mode == Objective.MODE_RES:
-            if not self.amici_model.nt():
-                nt = sum([data.nt() for data in self.edata])
-            else:
-                nt = sum([data.nt() if data.nt() else self.amici_model.nt()
-                          for data in self.edata])
-            n_res = nt * self.amici_model.nytrue
-            return \
-                np.nan * np.ones(n_res), \
-                np.nan * np.ones([n_res, self.dim])
-=======
     def get_error_output(self, sensi_orders, mode):
         if not self.amici_model.nt():
             nt = sum([data.nt() for data in self.edata])
@@ -336,7 +265,7 @@
             nt = sum([data.nt() if data.nt() else self.amici_model.nt()
                       for data in self.edata])
         n_res = nt * self.amici_model.nytrue
-        return Objective.output_to_tuple(
+        return self.output_to_tuple(
             sensi_orders=sensi_orders,
             mode=mode,
             fval=np.inf,
@@ -344,5 +273,4 @@
             hess=np.nan * np.ones([self.dim, self.dim]),
             res=np.nan * np.ones(n_res),
             sres=np.nan * np.ones([n_res, self.dim])
-        )
->>>>>>> 847e4f63
+        )