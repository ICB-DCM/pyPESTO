--- conflicted
+++ resolved
@@ -16,11 +16,7 @@
         x_names: Sequence[str] = None,
     ):
         """
-<<<<<<< HEAD
-        Constructor.
-=======
         Initialize objective.
->>>>>>> 60cbc963
 
         Parameters
         ----------
