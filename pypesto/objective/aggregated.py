--- conflicted
+++ resolved
@@ -19,18 +19,14 @@
         """
         Constructor.
 
-
         Parameters
         ----------
         objectives:
             Sequence of pypesto.ObjectiveBase instances
-<<<<<<< HEAD
-=======
         x_names:
             Sequence of names of the (optimized) parameters.
             (Details see documentation of x_names in
             :class:`pypesto.ObjectiveBase`)
->>>>>>> f4ce876b
         """
 
         # input typechecks
@@ -76,19 +72,11 @@
             objective.call_unprocessed(x, sensi_orders, mode)
             for objective in self._objectives
         ])
-<<<<<<< HEAD
 
     def initialize(self):
         for objective in self._objectives:
             objective.initialize()
 
-=======
-
-    def initialize(self):
-        for objective in self._objectives:
-            objective.initialize()
-
->>>>>>> f4ce876b
 
 def aggregate_results(rvals: Sequence[ResultDict]) -> ResultDict:
     """
