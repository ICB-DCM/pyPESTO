import pandas as pd
import os
import sys
import importlib
import copy
import shutil
import logging
import tempfile
from warnings import warn
from typing import List, Union

from ..problem import Problem
from .amici_objective import AmiciObjective

try:
    import petab
    import amici
    import amici.petab_import
    import amici.petab_objective
except ImportError:
    pass


logger = logging.getLogger(__name__)


class PetabImporter:

    MODEL_BASE_DIR = "amici_models"

    def __init__(self,
                 petab_problem: 'petab.Problem',
                 output_folder: str = None,
                 model_name: str = None):
        """
        petab_problem: petab.Problem
            Managing access to the model and data.

        output_folder: str,  optional
            Folder to contain the amici model. Defaults to
            './amici_models/model_name'.

        model_name: str, optional
            Name of the model, which will in particular be the name of the
            compiled model python module.
        """
        self.petab_problem = petab_problem

        if output_folder is None:
            output_folder = _find_output_folder_name(self.petab_problem)
        self.output_folder = output_folder

        if model_name is None:
            model_name = _find_model_name(self.output_folder)
        self.model_name = model_name

    @staticmethod
    def from_folder(folder,
                    output_folder: str = None,
                    model_name: str = None):
        """
        Simplified constructor exploiting the standardized petab folder
        structure.

        Parameters
        ----------

        folder: str
            Path to the base folder of the model, as in
            petab.Problem.from_folder.
        output_folder: See __init__.
        model_name: See __init__.
        """
        warn("This function will be removed in future releases. "
             "Consider using `from_yaml` instead.")

        petab_problem = petab.Problem.from_folder(folder)

        return PetabImporter(
            petab_problem=petab_problem,
            output_folder=output_folder,
            model_name=model_name)

    @staticmethod
    def from_yaml(yaml_config: Union[dict, str],
                  output_folder: str = None,
                  model_name: str = None) -> 'PetabImporter':
        """
        Simplified constructor using a petab yaml file.
        """
        petab_problem = petab.Problem.from_yaml(yaml_config)

        return PetabImporter(
            petab_problem=petab_problem,
            output_folder=output_folder,
            model_name=model_name)

    def create_model(self, force_compile=False,
                     *args, **kwargs) -> 'amici.Model':
        """
        Import amici model. If necessary or force_compile is True, compile
        first.

        Parameters
        ----------

        force_compile: str, optional
            If False, the model is compiled only if the output folder does not
            exist yet. If True, the output folder is deleted and the model
            (re-)compiled in either case.

            .. warning::
                If `force_compile`, then an existing folder of that name will
                be deleted.

        args, kwargs: Extra arguments passed to amici.SbmlImporter.sbml2amici
        """
        # courtesy check if target not folder
        if os.path.exists(self.output_folder) \
                and not os.path.isdir(self.output_folder):
            raise AssertionError(
                f"Refusing to remove {self.output_folder} for model "
                f"compilation: Not a folder.")

        # add module to path
        if self.output_folder not in sys.path:
            sys.path.insert(0, self.output_folder)

        # compile
        if self._must_compile(force_compile):
            logger.info(f"Compiling amici model to folder "
                        f"{self.output_folder}.")
            self.compile_model(*args, **kwargs)
        else:
            logger.info(f"Using existing amici model in folder "
                        f"{self.output_folder}.")

        return self._create_model()

    def _create_model(self) -> 'amici.Model':
        """
        No checks, no compilation, just load the model module and return
        the model.
        """
        # load moduĺe
        model_module = importlib.import_module(self.model_name)

        # import model
        model = model_module.getModel()

        return model

    def _must_compile(self, force_compile: bool):
        """
        Check whether the model needs to be compiled first.
        """
        # asked by user
        if force_compile:
            return True

        # folder does not exist
        if not os.path.exists(self.output_folder) or \
                not os.listdir(self.output_folder):
            return True

        # try to import (in particular checks version)
        try:
            # importing will already raise an exception if version wrong
            importlib.import_module(self.model_name)
        except RuntimeError:
            return True

        # no need to (re-)compile
        return False

    def compile_model(self, **kwargs):
        """
        Compile the model. If the output folder exists already, it is first
        deleted.

        Parameters
        ----------
        kwargs: Extra arguments passed to amici.SbmlImporter.sbml2amici

        """

        # delete output directory
        if os.path.exists(self.output_folder):
            shutil.rmtree(self.output_folder)

        amici.petab_import.import_model(
            sbml_model=self.petab_problem.sbml_model,
            condition_table=self.petab_problem.condition_df,
            observable_table=self.petab_problem.observable_df,
            model_name=self.model_name,
            model_output_dir=self.output_folder,
            **kwargs)

    def create_solver(self, model=None):
        """
        Return model solver.
        """
        # create model
        if model is None:
            model = self.create_model()

        solver = model.getSolver()
        return solver

    def create_edatas(self,
                      model: 'amici.Model' = None,
                      simulation_conditions=None) -> List['amici.ExpData']:
        """
        Create list of amici.ExpData objects.
        """
        # create model
        if model is None:
            model = self.create_model()

        return amici.petab_objective.create_edatas(
            amici_model=model,
            petab_problem=self.petab_problem,
            simulation_conditions=simulation_conditions)

    def create_objective(self,
                         model=None,
                         solver=None,
                         edatas=None,
                         force_compile: bool = False):
        """
        Create a pypesto.PetabAmiciObjective.
        """
        # get simulation conditions
        simulation_conditions = petab.get_simulation_conditions(
            self.petab_problem.measurement_df)

        # create model
        if model is None:
            model = self.create_model(force_compile=force_compile)
        # create solver
        if solver is None:
            solver = self.create_solver(model)
        # create conditions and edatas from measurement data
        if edatas is None:
            edatas = self.create_edatas(
                model=model,
                simulation_conditions=simulation_conditions)

        parameter_mapping = amici.petab_objective.create_parameter_mapping(
            petab_problem=self.petab_problem,
            simulation_conditions=simulation_conditions,
            scaled_parameters=True,
            amici_model=model)

        par_ids = self.petab_problem.x_ids

        # fill in dummy parameters (this is needed since some objective
<<<<<<< HEAD
        #  initialization e.g. checks for preeq parameters
=======
        #  initialization e.g. checks for preeq parameters)
>>>>>>> 81324107
        problem_parameters = {key: val for key, val in zip(
            self.petab_problem.x_ids,
            self.petab_problem.x_nominal_scaled)}
        amici.petab_objective.fill_in_parameters(
            edatas=edatas,
            problem_parameters=problem_parameters,
            scaled_parameters=True,
            parameter_mapping=parameter_mapping,
            amici_model=model)

        # create objective
        obj = PetabAmiciObjective(
            petab_importer=self,
            amici_model=model, amici_solver=solver, edatas=edatas,
            x_ids=par_ids, x_names=par_ids,
            parameter_mapping=parameter_mapping)

        return obj

    def create_problem(self, objective):
        problem = Problem(
            objective=objective,
            lb=self.petab_problem.lb_scaled,
            ub=self.petab_problem.ub_scaled,
            x_fixed_indices=self.petab_problem.x_fixed_indices,
            x_fixed_vals=self.petab_problem.x_nominal_fixed_scaled,
            x_names=self.petab_problem.x_ids)

        return problem

    def rdatas_to_measurement_df(self, rdatas, model=None) -> pd.DataFrame:
        """
        Create a measurement dataframe in the petab format from
        the passed `rdatas` and own information.

        Parameters
        ----------

        rdatas: list of amici.RData
            A list of rdatas as produced by
            pypesto.AmiciObjective.__call__(x, return_dict=True)['rdatas'].

        Returns
        -------

        df: pandas.DataFrame
            A dataframe built from the rdatas in the format as in
            self.petab_problem.measurement_df.
        """
        # create model
        if model is None:
            model = self.create_model()

        measurement_df = self.petab_problem.measurement_df

        return amici.petab_objective.rdatas_to_measurement_df(
            rdatas, model, measurement_df)


def _find_output_folder_name(petab_problem: 'petab.Problem'):
    """
    Find a name for storing the compiled amici model in. If available,
    use the sbml model name from the `petab_problem`, otherwise create
    a unique name.
    The folder will be located in the `PetabImporter.MODEL_BASE_DIR`
    subdirectory of the current directory.
    """
    # check whether location for amici model is a file
    if os.path.exists(PetabImporter.MODEL_BASE_DIR) and \
            not os.path.isdir(PetabImporter.MODEL_BASE_DIR):
        raise AssertionError(
            f"{PetabImporter.MODEL_BASE_DIR} exists and is not a directory, "
            f"thus cannot create a directory for the compiled amici model.")

    # create base directory if non-existent
    if not os.path.exists(PetabImporter.MODEL_BASE_DIR):
        os.makedirs(PetabImporter.MODEL_BASE_DIR)

    # try sbml model id
    sbml_model_id = petab_problem.sbml_model.getId()
    if sbml_model_id:
        output_folder = os.path.abspath(
            os.path.join(PetabImporter.MODEL_BASE_DIR, sbml_model_id))
    else:
        # create random folder name
        output_folder = os.path.abspath(
            tempfile.mkdtemp(dir=PetabImporter.MODEL_BASE_DIR))
    return output_folder


def _find_model_name(output_folder):
    """
    Just re-use the last part of the output folder.
    """
    return os.path.split(os.path.normpath(output_folder))[-1]


def _mapping_to_list(mapping, par_sim_ids):
    """
    Petab returns for each condition a dictionary which maps simulation
    to optimization parameters. Given we know the correct order of
    simulation parameters as used in the amici model, we here create
    a list from the dictionary.

    Parameters
    ----------
    mapping: list of dict
        as created by _merge_preeq_and_sim_pars.
    par_sim_ids: list of str
        The simulation ids as returned by list(amici_model.getParameterIds()).

    Returns
    -------
    mapping_list: list of list
        Each dict turned into a list with order according to `par_sim_ids`.
    """
    mapping_list = []
    for map_for_cond in mapping:
        map_for_cond_list = []
        for sim_id in par_sim_ids:
            map_for_cond_list.append(map_for_cond[sim_id])
        mapping_list.append(map_for_cond_list)
    return mapping_list


class PetabAmiciObjective(AmiciObjective):
    """
    This is a shallow wrapper around AmiciObjective to make it serializable.

    Parameters
    ----------

    use_amici_petab_simulate:
        Whether to use amici functions to compute derivatives. This is
        only temporary until implementations have been reconciled.
    """

    def __init__(
            self,
            petab_importer,
            amici_model,
            amici_solver,
            edatas,
            x_ids, x_names,
            parameter_mapping):
        super().__init__(
            amici_model=amici_model,
            amici_solver=amici_solver,
            edatas=edatas,
            x_ids=x_ids, x_names=x_names,
            parameter_mapping=parameter_mapping)
        self.petab_importer = petab_importer

    def __getstate__(self):
        state = {}
        for key in set(self.__dict__.keys()) - \
                set(['amici_model', 'amici_solver', 'edatas']):
            state[key] = self.__dict__[key]
        return state

    def __setstate__(self, state):
        self.__dict__.update(state)
        petab_importer = state['petab_importer']

        model = petab_importer.create_model()
        solver = petab_importer.create_solver(model)
        edatas = petab_importer.create_edatas(model)

        self.amici_model = model
        self.amici_solver = solver
        self.edatas = edatas

    def __deepcopy__(self, memodict=None):
        other = self.__class__.__new__(self.__class__)

        for key in set(self.__dict__.keys()) - \
                set(['amici_model', 'amici_solver', 'edatas']):
            other.__dict__[key] = copy.deepcopy(self.__dict__[key])

        other.amici_model = amici.ModelPtr(self.amici_model.clone())
        other.amici_solver = amici.SolverPtr(self.amici_solver.clone())
        other.edatas = [amici.ExpData(data) for data in self.edatas]

        return other<|MERGE_RESOLUTION|>--- conflicted
+++ resolved
@@ -255,11 +255,7 @@
         par_ids = self.petab_problem.x_ids
 
         # fill in dummy parameters (this is needed since some objective
-<<<<<<< HEAD
-        #  initialization e.g. checks for preeq parameters
-=======
         #  initialization e.g. checks for preeq parameters)
->>>>>>> 81324107
         problem_parameters = {key: val for key, val in zip(
             self.petab_problem.x_ids,
             self.petab_problem.x_nominal_scaled)}
