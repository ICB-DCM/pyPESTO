--- conflicted
+++ resolved
@@ -75,13 +75,8 @@
             sys.path.insert(0, self.output_folder)
 
         # load moduĺe
-<<<<<<< HEAD
         model_module = importlib.import_module(self.petab_problem.name)
-        
-=======
-        model_module = importlib.import_module(self.petab_manager.name)
-
->>>>>>> 8fb26afc
+
         # import model
         self.model = model_module.getModel()
 
@@ -95,13 +90,8 @@
             os.rmtree(self.output_folder)
 
         # init sbml importer
-<<<<<<< HEAD
         sbml_importer = amici.SbmlImporter(self.petab_problem.sbml_file)
-        
-=======
-        sbml_importer = amici.SbmlImporter(self.petab_manager.sbml_file)
-
->>>>>>> 8fb26afc
+
         # constant parameters
         condition_columns = self.petab_problem.condition_df.columns.values
         constant_parameter_ids = list(
@@ -129,15 +119,9 @@
         # number of amici simulations will be number of unique
         # (preequilibrationConditionId, simulationConditionId) pairs.
         # Can be improved by checking for identical condition vectors.
-<<<<<<< HEAD
-        
+      
         condition_df = self.petab_problem.condition_df
         measurement_df = self.petab_problem.measurement_df
-=======
-
-        condition_df = self.petab_manager.condition_df
-        measurement_df = self.petab_manager.measurement_df
->>>>>>> 8fb26afc
 
         # number of amici simulations will be number of unique
         # (preequilibrationCondition, simulationCondition) pairs.
