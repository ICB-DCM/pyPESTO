--- conflicted
+++ resolved
@@ -22,23 +22,12 @@
 from ..optimize import minimize, OptimizerResult
 from ..result import Result
 
-<<<<<<< HEAD
-#from .misc import (
-#    row2problem,
-#)
 from .misc import model_to_pypesto_problem
+from .postprocessors import TYPE_POSTPROCESSOR
 
 
 OBJECTIVE_CUSTOMIZER_TYPE = Callable[[ObjectiveBase], None]
 POSTPROCESSOR_TYPE = Callable[["ModelSelectionProblem"], None]
-=======
-from .misc import (
-    row2problem,
-)
-from .postprocessors import TYPE_POSTPROCESSOR
-
-OBJECTIVE_CUSTOMIZER_TYPE = Callable[[ObjectiveBase], None]
->>>>>>> abe28bf0
 
 
 # FIXME rename to ModelProblem? or something else? currently might be confused
