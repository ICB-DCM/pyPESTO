--- conflicted
+++ resolved
@@ -3,7 +3,6 @@
 
 import numpy as np
 
-<<<<<<< HEAD
 from ..C import (
     AMICI_LLH,
     AMICI_SIGMAY,
@@ -25,14 +24,6 @@
     RDATAS,
     TIMEPOINTS,
 )
-=======
-from ..C import (MODE_FUN, OUTPUT_IDS, TIMEPOINTS, OUTPUT,
-                 OUTPUT_SENSI, CSV, H5, AMICI_T, AMICI_Y,
-                 AMICI_SY, AMICI_STATUS, RDATAS, PARAMETER_IDS,
-                 AMICI_LLH, AMICI_SIGMAY, OUTPUT_WEIGHT, OUTPUT_SIGMAY,
-                 AMICI_X, AMICI_SX)
-from ..result import PredictionResult
->>>>>>> 8c3db35c
 from ..objective import AmiciObjective
 from ..result import PredictionResult
 
