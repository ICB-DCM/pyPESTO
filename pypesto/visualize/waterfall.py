from typing import List, Optional, Sequence, Tuple, Union

import matplotlib.pyplot as plt
<<<<<<< HEAD
from matplotlib.ticker import MaxNLocator
from mpl_toolkits.axes_grid1 import inset_locator
=======
>>>>>>> 14979f21
import numpy as np
from matplotlib.ticker import MaxNLocator

from ..result import Result
from .clust_color import RGBA, assign_colors, delete_nan_inf
from .misc import (
    process_offset_y,
    process_result_list,
    process_start_indices,
    process_y_limits,
)
<<<<<<< HEAD

from pypesto import Result
from typing import Optional, Union, Sequence, Tuple, List


def waterfall_w_zoom(results: Union[Result, Sequence[Result]],
                     ax: Optional[plt.Axes] = None,
                     size: Optional[Tuple[float]] = (18.5, 10.5),
                     y_limits: Optional[Tuple[float]] = None,
                     scale_y: Optional[str] = 'log10',
                     offset_y: Optional[float] = None,
                     n_starts_to_zoom: int = 10,
                     colors: Optional[Union[RGBA, Sequence[RGBA]]] = None,
                     legends: Optional[Union[Sequence[str], str]] = None):
    """
    Plot waterfall plot with n_starts_to_zoom best multistarts zoomed in

    Parameters
    ----------

    results:
        Optimization result obtained by 'optimize.py' or list of those
    ax: matplotlib.Axes, optional
        Axes object to use.
    size:
        Figure size (width, height) in inches. Is only applied when no ax
        object is specified
    y_limits: float or ndarray, optional
        Maximum value to be plotted on the y-axis, or y-limits
    scale_y:
        May be logarithmic or linear ('log10' or 'lin')
    offset_y:
        Offset for the y-axis, if it is supposed to be in log10-scale
    n_starts_to_zoom:
        Number of best multistarts that should be zoomed in.
        Should be smaller that the total number of multistarts
    colors:
        Colors or single color  for plotting. If not set, clustering is done
        and colors are assigned automatically
    legends:
        Labels for line plots, one label per result object

    Returns
    -------
    ax: matplotlib.Axes
        The plot axes.
    """
    if isinstance(results, Result):
        results = [results]

    ax = waterfall(results, ax, size, y_limits, scale_y, offset_y,
                   colors=colors, legends=legends)

    # create zoom in
    inset_axes = inset_locator.inset_axes(ax,
                                          width="30%",
                                          height="30%",
                                          loc='center right')
    # todo: if clustering is used for choosing colors there might be
    # discrepancy between zoomed plot and the full one
    inset_axes = waterfall(results, inset_axes, y_limits=y_limits,
                           scale_y=scale_y, offset_y=offset_y,
                           start_indices=n_starts_to_zoom,
                           colors=colors)
    inset_locator.mark_inset(ax, inset_axes, loc1=2, loc2=4)
    inset_axes.set_xlabel('')
    inset_axes.set_ylabel('')
    inset_axes.set_title('')
    legend = inset_axes.get_legend()
    if legend is not None:
        legend.remove()

    return ax


def waterfall(results: Union[Result, Sequence[Result]],
              ax: Optional[plt.Axes] = None,
              size: Optional[Tuple[float]] = (18.5, 10.5),
              y_limits: Optional[Tuple[float]] = None,
              scale_y: Optional[str] = 'log10',
              offset_y: Optional[float] = None,
              start_indices: Optional[Union[Sequence[int], int]] = None,
              n_starts_to_zoom: Optional[int] = None,
              reference: Optional[Sequence[ReferencePoint]] = None,
              colors: Optional[Union[RGBA, Sequence[RGBA]]] = None,
              legends: Optional[Union[Sequence[str], str]] = None):
=======
from .reference_points import ReferencePoint, create_references


def waterfall(
    results: Union[Result, Sequence[Result]],
    ax: Optional[plt.Axes] = None,
    size: Optional[Tuple[float]] = (18.5, 10.5),
    y_limits: Optional[Tuple[float]] = None,
    scale_y: Optional[str] = 'log10',
    offset_y: Optional[float] = None,
    start_indices: Optional[Union[Sequence[int], int]] = None,
    reference: Optional[Sequence[ReferencePoint]] = None,
    colors: Optional[Union[RGBA, Sequence[RGBA]]] = None,
    legends: Optional[Union[Sequence[str], str]] = None,
):
>>>>>>> 14979f21
    """
    Plot waterfall plot.

    Parameters
    ----------
    results:
        Optimization result obtained by 'optimize.py' or list of those
    ax: matplotlib.Axes, optional
        Axes object to use.
    size:
        Figure size (width, height) in inches. Is only applied when no ax
        object is specified
    y_limits: float or ndarray, optional
        Maximum value to be plotted on the y-axis, or y-limits
    scale_y:
        May be logarithmic or linear ('log10' or 'lin')
    offset_y:
        Offset for the y-axis, if it is supposed to be in log10-scale
    start_indices:
        Integers specifying the multistart to be plotted or int specifying
        up to which start index should be plotted
    n_starts_to_zoom:
        Number of best multistarts that should be zoomed in.
        Should be smaller that the total number of multistarts
    reference:
        Reference points for optimization results, containing at least a
        function value fval
    colors:
        Colors or single color  for plotting. If not set, clustering is done
        and colors are assigned automatically
    legends:
        Labels for line plots, one label per result object

    Returns
    -------
    ax: matplotlib.Axes
        The plot axes.
    """
    # axes
    if ax is None:
        ax = plt.subplots()[1]
        fig = plt.gcf()
        fig.set_size_inches(*size)
    if n_starts_to_zoom:
        # create zoom in
        inset_axes = inset_locator.inset_axes(ax,
                                              width="30%",
                                              height="30%",
                                              loc='center right')
        inset_locator.mark_inset(ax, inset_axes, loc1=2, loc2=4)
    else:
        inset_axes = None

    # parse input
    (results, colors, legends) = process_result_list(results, colors, legends)

    refs = create_references(references=reference)

    # precompute y-offset, if needed and if a list of results was passed
    fvals_all, offset_y = process_offset_for_list(
        offset_y, results, scale_y, start_indices, refs
    )

    # plotting routine needs the maximum number of multistarts
    max_len_fvals = np.array([0])

    # loop over results
    for j, fvals in enumerate(fvals_all):
        # extract specific cost function values from result
        max_len_fvals = np.max([max_len_fvals, *fvals.shape])

        # parse input
        fvals = np.array(fvals)
        # remove nan or inf values in fvals
        _, fvals = delete_nan_inf(fvals)

        fvals.sort()

        # assign colors
        colors = assign_colors(fvals, colors=colors[j])

        # call lowlevel plot routine
<<<<<<< HEAD
        ax = waterfall_lowlevel(fvals=fvals, scale_y=scale_y,
                                ax=ax, size=size,
                                colors=colors, legend_text=legends[j])
        if inset_axes is not None:
            inset_axes = waterfall_lowlevel(fvals=fvals[:n_starts_to_zoom],
                                            scale_y=scale_y, ax=inset_axes,
                                            colors=colors)
=======
        ax = waterfall_lowlevel(
            fvals=fvals,
            scale_y=scale_y,
            offset_y=offset_y,
            ax=ax,
            size=size,
            colors=colors[j],
            legend_text=legends[j],
        )
>>>>>>> 14979f21

    # apply changes specified be the user to the axis object
    ax = handle_options(ax, max_len_fvals, refs, y_limits, offset_y)
    if inset_axes is not None:
        inset_axes = handle_options(inset_axes, n_starts_to_zoom, refs,
                                    y_limits, offset_y)

    if any(legends):
        ax.legend()
    # labels
    ax.set_xlabel('Ordered optimizer run')
    if offset_y == .0:
        ax.set_ylabel('Function value')
    else:
        ax.set_ylabel('Offsetted function value (relative to best start)')
    ax.set_title('Waterfall plot')
    return ax


<<<<<<< HEAD
def waterfall_lowlevel(fvals, ax, scale_y='log10',
                       size=(18.5, 10.5), colors=None, legend_text=None):
=======
def waterfall_lowlevel(
    fvals,
    scale_y='log10',
    offset_y=0.0,
    ax=None,
    size=(18.5, 10.5),
    colors=None,
    legend_text=None,
):
>>>>>>> 14979f21
    """
    Plot waterfall plot using list of function values.

    Parameters
    ----------
    fvals: numeric list or array
        Including values need to be plotted.
    ax: matplotlib.Axes, Axes object to use.
    scale_y: str, optional
        May be logarithmic or linear ('log10' or 'lin')
    size: tuple, optional
        see waterfall
    colors: list, or RGBA, optional
        list of colors, or single color
        color or list of colors for plotting. If not set, clustering is done
        and colors are assigned automatically
    legend_text: str
        Label for line plots

    Returns
    -------
    ax: matplotlib.Axes
        The plot axes.
    """

    n_fvals = len(fvals)
    start_ind = range(n_fvals)

    # plot
    ax.xaxis.set_major_locator(MaxNLocator(integer=True))
    # plot line
    if scale_y == 'log10':
        ax.semilogy(start_ind, fvals, color=[0.7, 0.7, 0.7, 0.6])
    else:
        ax.plot(start_ind, fvals, color=[0.7, 0.7, 0.7, 0.6])

    # plot points
    for j in range(n_fvals):
        # parse data for plotting
        color = colors[j]
        fval = fvals[j]
        if j == 0:
            tmp_legend = legend_text
        else:
            tmp_legend = None

        # line plot (linear or logarithmic)
        if scale_y == 'log10':
            ax.semilogy(
                j, fval, color=color, marker='o', label=tmp_legend, alpha=1.0
            )
        else:
            ax.plot(
                j, fval, color=color, marker='o', label=tmp_legend, alpha=1.0
            )

    # check if y-axis has a reasonable scale
    y_min, y_max = ax.get_ylim()
    if scale_y == 'log10':
        if np.log10(y_max) - np.log10(y_min) < 1.0:
            y_mean = 0.5 * (np.log10(y_min) + np.log10(y_max))
            ax.set_ylim(10.0 ** (y_mean - 0.5), 10.0 ** (y_mean + 0.5))
    else:
        if y_max - y_min < 1.0:
            y_mean = 0.5 * (y_min + y_max)
            ax.set_ylim(y_mean - 0.5, y_mean + 0.5)

<<<<<<< HEAD
=======
    # labels
    ax.set_xlabel('Ordered optimizer run')
    if offset_y == 0.0:
        ax.set_ylabel('Function value')
    else:
        ax.set_ylabel('Offsetted function value (relative to best start)')
    ax.set_title('Waterfall plot')
    if legend_text is not None:
        ax.legend()

>>>>>>> 14979f21
    return ax


def process_offset_for_list(
    offset_y: float,
    results: Sequence[Result],
    scale_y: Optional[str],
    start_indices: Optional[Sequence[int]] = None,
    references: Optional[Sequence[ReferencePoint]] = None,
) -> Tuple[List[np.ndarray], float]:
    """
    Compute common offset_y and add it to `fvals` of results.

    Parameters
    ----------
    offset_y:
        User provided offset_y
    results:
        Optimization results obtained by 'optimize.py'
    scale_y:
        May be logarithmic or linear ('log10' or 'lin')
    start_indices:
        Integers specifying the multistart to be plotted or int specifying
        up to which start index should be plotted
    references:
        Reference points that will be plotted along with the results

    Returns
    -------
    fvals:
        List of arrays of function values for each result
    offset_y:
        offset for the y-axis
    """
    min_val = np.inf
    fvals_all = []
    for result in results:
<<<<<<< HEAD
        fvals = np.asarray([
            np.array(result.optimize_result.get_for_key('fval'))
        ])
        # todo: order of results plays a role
=======
        fvals = np.asarray([np.array(result.optimize_result.fval)])
>>>>>>> 14979f21
        if start_indices is None:
            start_indices = np.array(range(fvals.size))
        else:
            start_indices = process_start_indices(start_indices, fvals.size)
        fvals = fvals[:, start_indices]
        # if none of the fvals are finite, set default value to zero as
        # np.nanmin will error for an empty array
        if np.isfinite(fvals).any():
            min_val = min(min_val, np.nanmin(fvals[np.isfinite(fvals)]))

        fvals_all.append(fvals)

    # if there are references, also account for those
    if references:
        min_val = min(min_val, np.nanmin([r['fval'] for r in references]))

    offset_y = process_offset_y(offset_y, scale_y, float(min_val))

    # return offsetted values
    return [fvals + offset_y for fvals in fvals_all], offset_y


def handle_options(ax, max_len_fvals, ref, y_limits, offset_y):
    """
    Apply post-plotting transformations to the axis object.

    Get the limits for the y-axis, plots the reference points, will do
    more at a later time point.

    Parameters
    ----------
    ax: matplotlib.Axes, optional
        Axes object to use.
    max_len_fvals: int
        maximum number of points
    ref: list, optional
        List of reference points for optimization results, containing at
        least a function value fval
    y_limits: float or ndarray, optional
        maximum value to be plotted on the y-axis, or y-limits
    offset_y:
        offset for the y-axis, if it is supposed to be in log10-scale

    Returns
    -------
    ax: matplotlib.Axes
        The plot axes.
    """
    # handle reference points
    for i_ref in ref:
        # plot reference point as line
        ax.plot(
            [0, max_len_fvals - 1],
            [i_ref.fval + offset_y, i_ref.fval + offset_y],
            '--',
            color=i_ref.color,
            label=i_ref.legend,
        )

        # create legend for reference points
        if i_ref.legend is not None:
            ax.legend()

    # handle y-limits
    ax = process_y_limits(ax, y_limits)

    return ax<|MERGE_RESOLUTION|>--- conflicted
+++ resolved
@@ -1,13 +1,9 @@
 from typing import List, Optional, Sequence, Tuple, Union
 
 import matplotlib.pyplot as plt
-<<<<<<< HEAD
+import numpy as np
 from matplotlib.ticker import MaxNLocator
 from mpl_toolkits.axes_grid1 import inset_locator
-=======
->>>>>>> 14979f21
-import numpy as np
-from matplotlib.ticker import MaxNLocator
 
 from ..result import Result
 from .clust_color import RGBA, assign_colors, delete_nan_inf
@@ -17,10 +13,7 @@
     process_start_indices,
     process_y_limits,
 )
-<<<<<<< HEAD
-
-from pypesto import Result
-from typing import Optional, Union, Sequence, Tuple, List
+from .reference_points import ReferencePoint, create_references
 
 
 def waterfall_w_zoom(results: Union[Result, Sequence[Result]],
@@ -93,21 +86,6 @@
     return ax
 
 
-def waterfall(results: Union[Result, Sequence[Result]],
-              ax: Optional[plt.Axes] = None,
-              size: Optional[Tuple[float]] = (18.5, 10.5),
-              y_limits: Optional[Tuple[float]] = None,
-              scale_y: Optional[str] = 'log10',
-              offset_y: Optional[float] = None,
-              start_indices: Optional[Union[Sequence[int], int]] = None,
-              n_starts_to_zoom: Optional[int] = None,
-              reference: Optional[Sequence[ReferencePoint]] = None,
-              colors: Optional[Union[RGBA, Sequence[RGBA]]] = None,
-              legends: Optional[Union[Sequence[str], str]] = None):
-=======
-from .reference_points import ReferencePoint, create_references
-
-
 def waterfall(
     results: Union[Result, Sequence[Result]],
     ax: Optional[plt.Axes] = None,
@@ -120,7 +98,6 @@
     colors: Optional[Union[RGBA, Sequence[RGBA]]] = None,
     legends: Optional[Union[Sequence[str], str]] = None,
 ):
->>>>>>> 14979f21
     """
     Plot waterfall plot.
 
@@ -203,15 +180,6 @@
         colors = assign_colors(fvals, colors=colors[j])
 
         # call lowlevel plot routine
-<<<<<<< HEAD
-        ax = waterfall_lowlevel(fvals=fvals, scale_y=scale_y,
-                                ax=ax, size=size,
-                                colors=colors, legend_text=legends[j])
-        if inset_axes is not None:
-            inset_axes = waterfall_lowlevel(fvals=fvals[:n_starts_to_zoom],
-                                            scale_y=scale_y, ax=inset_axes,
-                                            colors=colors)
-=======
         ax = waterfall_lowlevel(
             fvals=fvals,
             scale_y=scale_y,
@@ -221,7 +189,11 @@
             colors=colors[j],
             legend_text=legends[j],
         )
->>>>>>> 14979f21
+
+        if inset_axes is not None:
+            inset_axes = waterfall_lowlevel(fvals=fvals[:n_starts_to_zoom],
+                                            scale_y=scale_y, ax=inset_axes,
+                                            colors=colors)
 
     # apply changes specified be the user to the axis object
     ax = handle_options(ax, max_len_fvals, refs, y_limits, offset_y)
@@ -241,10 +213,6 @@
     return ax
 
 
-<<<<<<< HEAD
-def waterfall_lowlevel(fvals, ax, scale_y='log10',
-                       size=(18.5, 10.5), colors=None, legend_text=None):
-=======
 def waterfall_lowlevel(
     fvals,
     scale_y='log10',
@@ -254,7 +222,6 @@
     colors=None,
     legend_text=None,
 ):
->>>>>>> 14979f21
     """
     Plot waterfall plot using list of function values.
 
@@ -322,8 +289,6 @@
             y_mean = 0.5 * (y_min + y_max)
             ax.set_ylim(y_mean - 0.5, y_mean + 0.5)
 
-<<<<<<< HEAD
-=======
     # labels
     ax.set_xlabel('Ordered optimizer run')
     if offset_y == 0.0:
@@ -334,7 +299,6 @@
     if legend_text is not None:
         ax.legend()
 
->>>>>>> 14979f21
     return ax
 
 
@@ -372,14 +336,8 @@
     min_val = np.inf
     fvals_all = []
     for result in results:
-<<<<<<< HEAD
-        fvals = np.asarray([
-            np.array(result.optimize_result.get_for_key('fval'))
-        ])
+        fvals = np.asarray([np.array(result.optimize_result.fval)])
         # todo: order of results plays a role
-=======
-        fvals = np.asarray([np.array(result.optimize_result.fval)])
->>>>>>> 14979f21
         if start_indices is None:
             start_indices = np.array(range(fvals.size))
         else:
