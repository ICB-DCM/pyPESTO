import logging
from typing import Callable, Iterable, List, Optional, Sequence, Tuple, Union

import matplotlib.axes
import matplotlib.pyplot as plt
import numpy as np
import pandas as pd
from matplotlib.colors import Colormap
from matplotlib.ticker import MaxNLocator

from pypesto.util import delete_nan_inf

from ..C import INNER_PARAMETERS, RGBA, WATERFALL_MAX_VALUE
from ..result import Result
from .clust_color import assign_colors
from .misc import (
    process_parameter_indices,
    process_result_list,
    process_start_indices,
)
from .reference_points import ReferencePoint, create_references

logger = logging.getLogger(__name__)


def parameters(
    results: Union[Result, Sequence[Result]],
    ax: Optional[matplotlib.axes.Axes] = None,
    parameter_indices: Union[str, Sequence[int]] = 'free_only',
    lb: Optional[Union[np.ndarray, List[float]]] = None,
    ub: Optional[Union[np.ndarray, List[float]]] = None,
    size: Optional[Tuple[float, float]] = None,
    reference: Optional[List[ReferencePoint]] = None,
    colors: Optional[Union[RGBA, List[RGBA]]] = None,
    legends: Optional[Union[str, List[str]]] = None,
    balance_alpha: bool = True,
    start_indices: Optional[Union[int, Iterable[int]]] = None,
    scale_to_interval: Optional[Tuple[float, float]] = None,
    plot_inner_parameters: bool = True,
) -> matplotlib.axes.Axes:
    """
    Plot parameter values.

    Parameters
    ----------
    results:
        Optimization result obtained by 'optimize.py' or list of those
    ax:
        Axes object to use.
    parameter_indices:
        Specifies which parameters should be plotted. Allowed string values are
        'all' (both fixed and free parameters will be plotted)  and
        'free_only' (only free parameters will be plotted)
    lb, ub:
        If not None, override result.problem.lb, problem.problem.ub.
        Dimension either result.problem.dim or result.problem.dim_full.
    size:
        Figure size (width, height) in inches. Is only applied when no ax
        object is specified
    reference:
        List of reference points for optimization results, containing at
        least a function value fval
    colors:
        list of RGBA colors, or single RGBA color
        If not set, clustering is done and colors are assigned automatically
    legends:
        Labels for line plots, one label per result object
    balance_alpha:
        Flag indicating whether alpha for large clusters should be reduced to
        avoid overplotting (default: True)
    start_indices:
        list of integers specifying the multistarts to be plotted or
        int specifying up to which start index should be plotted
    scale_to_interval:
        Tuple of bounds to which to scale all parameter values and bounds, or
        ``None`` to use bounds as determined by ``lb, ub``.
    plot_inner_parameters:
        Flag indicating whether to plot inner parameters (default: True).

    Returns
    -------
    ax:
        The plot axes.
    """
    # parse input
    (results, colors, legends) = process_result_list(results, colors, legends)

    if isinstance(parameter_indices, str):
        if parameter_indices == 'all':
            parameter_indices = range(0, results[0].problem.dim_full)
        elif parameter_indices == 'free_only':
            parameter_indices = results[0].problem.x_free_indices
        else:
            raise ValueError(
                "Permissible values for parameter_indices are "
                "'all', 'free_only' or a list of indices"
            )

    def scale_parameters(x):
        """Scale `x` from [lb, ub] to interval given by `scale_to_interval`."""
        if scale_to_interval is None or scale_to_interval is False:
            return x

        return scale_to_interval[0] + (x - lb) / (ub - lb) * (
            scale_to_interval[1] - scale_to_interval[0]
        )

    for j, result in enumerate(results):
        # handle results and bounds
        (lb, ub, x_labels, fvals, xs) = handle_inputs(
            result=result,
            lb=lb,
            ub=ub,
            parameter_indices=parameter_indices,
            start_indices=start_indices,
            plot_inner_parameters=plot_inner_parameters,
        )

        # parse fvals and parameters
        fvals = np.array(fvals)
        # remove nan or inf values
        xs, fvals = delete_nan_inf(
            fvals=fvals,
            x=xs,
            xdim=len(ub) if ub is not None else 1,
            magnitude_bound=WATERFALL_MAX_VALUE,
        )

        lb, ub, xs = map(scale_parameters, (lb, ub, xs))

        # call lowlevel routine
        ax = parameters_lowlevel(
            xs=xs,
            fvals=fvals,
            lb=lb,
            ub=ub,
            x_labels=x_labels,
            ax=ax,
            size=size,
            colors=colors[j],
            legend_text=legends[j],
            balance_alpha=balance_alpha,
        )

    # parse and apply plotting options
    ref = create_references(references=reference)

    # plot reference points
    for i_ref in ref:
        # reduce parameter vector in reference point, if necessary
        if len(parameter_indices) < results[0].problem.dim_full:
            x_ref = np.array(
                results[0].problem.get_reduced_vector(
                    i_ref['x'], parameter_indices
                )
            )
        else:
            x_ref = np.array(i_ref['x'])
        x_ref = np.reshape(x_ref, (1, x_ref.size))
        x_ref = scale_parameters(x_ref)

        # plot reference parameters using lowlevel routine
        ax = parameters_lowlevel(
            x_ref,
            [i_ref['fval']],
            ax=ax,
            colors=i_ref['color'],
            linestyle='--',
            legend_text=i_ref.legend,
            balance_alpha=balance_alpha,
        )

    return ax


def parameter_hist(
    result: Result,
    parameter_name: str,
    bins: Union[int, str] = 'auto',
    ax: Optional['matplotlib.Axes'] = None,
    size: Optional[Tuple[float]] = (18.5, 10.5),
    color: Optional[List[float]] = None,
    start_indices: Optional[Union[int, List[int]]] = None,
):
    """
    Plot parameter values as a histogram.

    Parameters
    ----------
    result:
        Optimization result obtained by 'optimize.py'
    parameter_name:
        The name of the parameter that should be plotted
    bins:
        Specifies bins of the histogram
    ax:
        Axes object to use
    size:
        Figure size (width, height) in inches. Is only applied when no ax
        object is specified
    color:
        RGBA color.
    start_indices:
        List of integers specifying the multistarts to be plotted or
        int specifying up to which start index should be plotted

    Returns
    -------
    ax:
        The plot axes.
    """
    if ax is None:
        ax = plt.subplots()[1]
        fig = plt.gcf()
        fig.set_size_inches(*size)

    xs = result.optimize_result.x

    # reduce number of displayed results
    if isinstance(start_indices, int):
        xs = xs[:start_indices]
    elif start_indices is not None:
        xs = [xs[ind] for ind in start_indices]

    parameter_index = result.problem.x_names.index(parameter_name)
    parameter_values = [x[parameter_index] for x in xs]

    ax.hist(parameter_values, color=color, bins=bins, label=parameter_name)
    ax.set_xlabel(parameter_name)
    ax.set_ylabel("counts")
    ax.set_title(f"{parameter_name}")

    return ax


def parameters_lowlevel(
    xs: np.ndarray,
    fvals: np.ndarray,
    lb: Optional[Union[np.ndarray, List[float]]] = None,
    ub: Optional[Union[np.ndarray, List[float]]] = None,
    x_labels: Optional[Iterable[str]] = None,
    ax: Optional[matplotlib.axes.Axes] = None,
    size: Optional[Tuple[float, float]] = None,
    colors: Optional[Sequence[Union[np.ndarray, List[float]]]] = None,
    linestyle: str = '-',
    legend_text: Optional[str] = None,
    balance_alpha: bool = True,
) -> matplotlib.axes.Axes:
    """
    Plot parameters plot using list of parameters.

    Parameters
    ----------
    xs:
        Including optimized parameters for each start that did not result in an infinite fval.
        Shape: (n_starts_successful, dim).
    fvals:
        Function values. Needed to assign cluster colors.
    lb, ub:
        The lower and upper bounds.
    x_labels:
        Labels to be used for the parameters.
    ax:
        Axes object to use.
    size:
        see parameters
    colors:
        One for each element in 'fvals'.
    linestyle:
        linestyle argument for parameter plot
    legend_text:
        Label for line plots
    balance_alpha:
        Flag indicating whether alpha for large clusters should be reduced to
        avoid overplotting (default: True)

    Returns
    -------
    ax:
        The plot axes.
    """

    if size is None:
        # 0.5 inch height per parameter
        size = (18.5, max(xs.shape[1], 1) / 2)

    if ax is None:
        ax = plt.subplots()[1]
        fig = plt.gcf()
        fig.set_size_inches(*size)

    # assign colors
    colors = assign_colors(
        vals=fvals, colors=colors, balance_alpha=balance_alpha
    )

    # parameter indices
    parameters_ind = list(range(1, xs.shape[1] + 1))[::-1]

    # plot parameters
    ax.xaxis.set_major_locator(MaxNLocator(integer=True))
    for j_x, x in reversed(list(enumerate(xs))):
        if j_x == 0:
            tmp_legend = legend_text
        else:
            tmp_legend = None
        ax.plot(
            x,
            parameters_ind,
            linestyle,
            color=colors[j_x],
            marker='o',
            label=tmp_legend,
        )

    ax.set_yticks(parameters_ind)
    if x_labels is not None:
        ax.set_yticklabels(x_labels)

    # draw bounds
    parameters_ind = np.array(parameters_ind).flatten()
    if lb is not None:
        lb = np.array(lb, dtype="float64")
        ax.plot(lb.flatten(), parameters_ind, 'k--', marker='+')
    if ub is not None:
        ub = np.array(ub, dtype="float64")
        ax.plot(ub.flatten(), parameters_ind, 'k--', marker='+')

    ax.set_xlabel('Parameter value')
    ax.set_ylabel('Parameter')
    ax.set_title('Estimated parameters')
    if legend_text is not None:
        ax.legend()

    return ax


def handle_inputs(
    result: Result,
    parameter_indices: List[int],
    lb: Optional[Union[np.ndarray, List[float]]] = None,
    ub: Optional[Union[np.ndarray, List[float]]] = None,
    start_indices: Optional[Union[int, Iterable[int]]] = None,
    plot_inner_parameters: bool = False,
) -> Tuple[np.ndarray, np.ndarray, List[str], np.ndarray, List[np.ndarray]]:
    """
    Compute the correct bounds for the parameter indices to be plotted.

    Outputs the corresponding parameters and their labels.

    Parameters
    ----------
    result:
        Optimization result obtained by 'optimize.py'.
    parameter_indices:
        Specifies which parameters should be plotted.
    lb, ub:
        If not None, override result.problem.lb, problem.problem.ub.
        Dimension either result.problem.dim or result.problem.dim_full.
    start_indices:
        list of integers specifying the multistarts to be plotted or
        int specifying up to which start index should be plotted
    plot_inner_parameters:
        Flag indicating whether inner parameters should be plotted.

    Returns
    -------
    lb, ub:
        Dimension either result.problem.dim or result.problem.dim_full.
    x_labels:
        ytick labels to be applied later on
    fvals:
        objective function values which are needed for plotting later
    xs:
        parameter values which will be plotted later
    """
    # retrieve results
    fvals = result.optimize_result.fval
    xs = result.optimize_result.x

    # retrieve inner parameters in case of hierarchical optimization
    inner_xs, inner_xs_names, inner_lb, inner_ub = _handle_inner_inputs(result)

    # parse indices which should be plotted
    if start_indices is not None:
        start_indices = process_start_indices(result, start_indices)

        # reduce number of displayed results
        xs_out = [xs[ind] for ind in start_indices]
        fvals_out = [fvals[ind] for ind in start_indices]
        if inner_xs is not None and plot_inner_parameters:
            inner_xs_out = [inner_xs[ind] for ind in start_indices]
    else:
        # use non-reduced versions
        xs_out = xs
        fvals_out = fvals
        if inner_xs is not None and plot_inner_parameters:
            inner_xs_out = inner_xs

    # get bounds
    if lb is None:
        lb = result.problem.lb_full
    if ub is None:
        ub = result.problem.ub_full

    # get labels
    x_labels = result.problem.x_names

    # handle fixed and free indices
    if len(parameter_indices) < result.problem.dim_full:
        for ix, x in enumerate(xs_out):
            xs_out[ix] = result.problem.get_reduced_vector(
                x, parameter_indices
            )
        lb = result.problem.get_reduced_vector(lb, parameter_indices)
        ub = result.problem.get_reduced_vector(ub, parameter_indices)
        x_labels = [x_labels[int(i)] for i in parameter_indices]
    else:
        lb = result.problem.get_full_vector(lb)
        ub = result.problem.get_full_vector(ub)

    if inner_xs is not None and plot_inner_parameters:
        lb = np.concatenate([lb, inner_lb])
        ub = np.concatenate([ub, inner_ub])
        x_labels = x_labels + inner_xs_names
        xs_out = [
            np.concatenate([x, inner_x]) if x is not None else None
            for x, inner_x in zip(xs_out, inner_xs_out)
        ]

    return lb, ub, x_labels, fvals_out, xs_out


def _handle_inner_inputs(
    result: Result,
) -> Union[
    Tuple[None, None, None, None],
    Tuple[list[np.ndarray], list[str], np.ndarray, np.ndarray],
]:
    """Handle inner parameters from hierarchical optimization, if available.

    Parameters
    ----------
    result:
        Optimization result obtained by 'optimize.py'.

    Returns
    -------
    inner_xs:
        Inner parameter values which will be appended to xs.
    inner_xs_names:
        Inner parameter names.
    inner_lb:
        Inner parameter lower bounds.
    inner_ub:
        Inner parameter upper bounds.
    """
    inner_xs = [
        res.get(INNER_PARAMETERS, None) for res in result.optimize_result.list
    ]
    inner_xs_names = None
    inner_lb = None
    inner_ub = None

    if any(inner_x is not None for inner_x in inner_xs):
<<<<<<< HEAD
        from ..hierarchical import InnerCalculatorCollector

        if hasattr(result.problem.objective, 'calculator') and isinstance(
            inner_calculator := result.problem.objective.calculator,
            InnerCalculatorCollector,
        ):
            inner_xs_names = inner_calculator.get_interpretable_inner_par_ids()
=======
        from ..hierarchical.calculator import HierarchicalAmiciCalculator

        if hasattr(result.problem.objective, 'calculator') and isinstance(
            inner_calculator := result.problem.objective.calculator,
            HierarchicalAmiciCalculator,
        ):
            inner_xs_names = inner_calculator.inner_problem.get_x_ids()
>>>>>>> 6366ecfa
            # replace None with a list of nans
            inner_xs = [
                np.full(len(inner_xs_names), np.nan)
                if inner_xs_idx is None
                else np.asarray(inner_xs_idx)
                for inner_xs_idx in inner_xs
            ]
            # set bounds for inner parameters
<<<<<<< HEAD
            (
                inner_lb,
                inner_ub,
            ) = inner_calculator.get_interpretable_inner_par_bounds()
=======
            inner_lb, inner_ub = inner_calculator.inner_problem.get_bounds()
>>>>>>> 6366ecfa

    if inner_xs_names is None:
        inner_xs = None

    return inner_xs, inner_xs_names, inner_lb, inner_ub


def parameters_correlation_matrix(
    result: Result,
    parameter_indices: Union[str, Sequence[int]] = 'free_only',
    start_indices: Optional[Union[int, Iterable[int]]] = None,
    method: Union[str, Callable] = 'pearson',
    cluster: bool = True,
    cmap: Union[Colormap, str] = 'bwr',
    return_table: bool = False,
) -> matplotlib.axes.Axes:
    """
    Plot correlation of optimized parameters.

    Parameters
    ----------
    result:
        Optimization result obtained by 'optimize.py'
    parameter_indices:
        List of integers specifying the parameters to be considered.
    start_indices:
        List of integers specifying the multistarts to be plotted or
        int specifying up to which start index should be plotted
    method:
        The method to compute correlation. Allowed are `pearson, kendall,
        spearman` or a callable function.
    cluster:
        Whether to cluster the correlation matrix.
    cmap:
        Colormap to use for the heatmap. Defaults to 'bwr'.
    return_table:
        Whether to return the parameter table additionally for further
        inspection.

    Returns
    -------
    ax:
        The plot axis.
    """
    import seaborn as sns

    start_indices = process_start_indices(
        start_indices=start_indices, result=result
    )
    parameter_indices = process_parameter_indices(
        parameter_indices=parameter_indices, result=result
    )
    # put all parameters into a dataframe, where columns are parameters
    parameters = [
        result.optimize_result[i_start]['x'][parameter_indices]
        for i_start in start_indices
    ]
    x_labels = [
        result.problem.x_names[parameter_index]
        for parameter_index in parameter_indices
    ]
    df = pd.DataFrame(parameters, columns=x_labels)
    corr_matrix = df.corr(method=method)
    if cluster:
        ax = sns.clustermap(
            data=corr_matrix, yticklabels=True, vmin=-1, vmax=1, cmap=cmap
        )
    else:
        ax = sns.heatmap(
            data=corr_matrix, yticklabels=True, vmin=-1, vmax=1, cmap=cmap
        )
    if return_table:
        return ax, df
    return ax


def optimization_scatter(
    result: Result,
    parameter_indices: Union[str, Sequence[int]] = 'free_only',
    start_indices: Optional[Union[int, Iterable[int]]] = None,
    diag_kind: str = "kde",
    suptitle: str = None,
    size: Tuple[float, float] = None,
    show_bounds: bool = False,
):
    """
    Plot a scatter plot of all pairs of parameters for the given starts.

    Parameters
    ----------
    result:
        Optimization result obtained by 'optimize.py'.
    parameter_indices:
        List of integers specifying the parameters to be considered.
    start_indices:
        List of integers specifying the multistarts to be plotted or
        int specifying up to which start index should be plotted.
    diag_kind:
        Visualization mode for marginal densities {‘auto’, ‘hist’, ‘kde’,
        None}.
    suptitle:
        Title of the plot.
    size:
        Size of the plot.
    show_bounds:
        Whether to show the parameter bounds.

    Returns
    -------
    ax:
        The plot axis.
    """
    import seaborn as sns

    start_indices = process_start_indices(
        start_indices=start_indices, result=result
    )
    parameter_indices = process_parameter_indices(
        parameter_indices=parameter_indices, result=result
    )
    # remove all start indices that encounter an inf value at the start
    # resulting in optimize_result[start]["x"] being None
    start_indices_finite = start_indices[
        [
            result.optimize_result[i_start]['x'] is not None
            for i_start in start_indices
        ]
    ]
    # compare start_indices with start_indices_finite and log a warning
    if len(start_indices) != len(start_indices_finite):
        logger.warning(
            'Some start indices were removed due to inf values at the start.'
        )
    # put all parameters into a dataframe, where columns are parameters
    parameters = [
        result.optimize_result[i_start]['x'][parameter_indices]
        for i_start in start_indices_finite
    ]
    x_labels = [
        result.problem.x_names[parameter_index]
        for parameter_index in parameter_indices
    ]
    df = pd.DataFrame(parameters, columns=x_labels)

    sns.set(style="ticks")

    ax = sns.pairplot(
        df,
        diag_kind=diag_kind,
    )

    if size is not None:
        ax.fig.set_size_inches(size)
    if suptitle:
        ax.fig.suptitle(suptitle)
    if show_bounds:
        # set bounds of plot to parameter bounds. Only use diagonal as
        # sns.PairGrid has sharex,sharey = True by default.
        for i_axis, axis in enumerate(np.diag(ax.axes)):
            axis.set_xlim(result.problem.lb[i_axis], result.problem.ub[i_axis])
            axis.set_ylim(result.problem.lb[i_axis], result.problem.ub[i_axis])

    return ax<|MERGE_RESOLUTION|>--- conflicted
+++ resolved
@@ -463,7 +463,6 @@
     inner_ub = None
 
     if any(inner_x is not None for inner_x in inner_xs):
-<<<<<<< HEAD
         from ..hierarchical import InnerCalculatorCollector
 
         if hasattr(result.problem.objective, 'calculator') and isinstance(
@@ -471,15 +470,6 @@
             InnerCalculatorCollector,
         ):
             inner_xs_names = inner_calculator.get_interpretable_inner_par_ids()
-=======
-        from ..hierarchical.calculator import HierarchicalAmiciCalculator
-
-        if hasattr(result.problem.objective, 'calculator') and isinstance(
-            inner_calculator := result.problem.objective.calculator,
-            HierarchicalAmiciCalculator,
-        ):
-            inner_xs_names = inner_calculator.inner_problem.get_x_ids()
->>>>>>> 6366ecfa
             # replace None with a list of nans
             inner_xs = [
                 np.full(len(inner_xs_names), np.nan)
@@ -488,14 +478,10 @@
                 for inner_xs_idx in inner_xs
             ]
             # set bounds for inner parameters
-<<<<<<< HEAD
             (
                 inner_lb,
                 inner_ub,
             ) = inner_calculator.get_interpretable_inner_par_bounds()
-=======
-            inner_lb, inner_ub = inner_calculator.inner_problem.get_bounds()
->>>>>>> 6366ecfa
 
     if inner_xs_names is None:
         inner_xs = None
