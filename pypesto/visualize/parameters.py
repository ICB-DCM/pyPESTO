--- conflicted
+++ resolved
@@ -387,19 +387,6 @@
         res.get(INNER_PARAMETERS, None) for res in result.optimize_result.list
     ]
     if any(inner_xs):
-<<<<<<< HEAD
-        # search for first non-empty inner_xs to obtain inner_xs_names
-        for inner_x in inner_xs:
-            if inner_x is not None:
-                inner_xs_names = list(inner_x.keys())
-                break
-        # fill inner_xs with nan if no inner_xs are available
-        inner_xs = [
-            np.full(len(inner_xs_names), np.nan)
-            if inner_x is None
-            else list(inner_x.values())
-            for inner_x in inner_xs
-=======
         inner_xs_names = next(
             list(inner_xs_idx.keys())
             for inner_xs_idx in inner_xs
@@ -410,7 +397,6 @@
             if inner_xs_idx is None
             else list(inner_xs_idx.values())
             for inner_xs_idx in inner_xs
->>>>>>> 934988e5
         ]
         # set bounds for inner parameters
         from ..hierarchical.calculator import HierarchicalAmiciCalculator
