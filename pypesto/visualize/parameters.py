import matplotlib.pyplot as plt
from matplotlib.ticker import MaxNLocator
import numpy as np
from .reference_points import create_references
from .clust_color import assign_colors
from .misc import process_result_list


<<<<<<< HEAD
def parameters(results, ax=None, free_indices_only=True, lb=None, ub=None,
               size=None, reference=None, colors=None, legends=None):
=======
def parameters(result, ax=None, free_indices_only=True, lb=None, ub=None,
               size=None, balance_alpha=True):
>>>>>>> 6aedc7aa
    """
    Plot parameter values.

    Parameters
    ----------

    results: pypesto.Result or list
        Optimization result obtained by 'optimize.py' or list of those

    ax: matplotlib.Axes, optional
        Axes object to use.

    free_indices_only: bool, optional
        If True, only free parameters are shown. If
        False, also the fixed parameters are shown.

    lb, ub: ndarray, optional
        If not None, override result.problem.lb, problem.problem.ub.
        Dimension either result.problem.dim or result.problem.dim_full.

    size: tuple, optional
        Figure size (width, height) in inches. Is only applied when no ax
        object is specified

<<<<<<< HEAD
    reference: list, optional
        List of reference points for optimization results, containing et
        least a function value fval

    colors: list, or RGBA, optional
        list of colors, or single color
        color or list of colors for plotting. If not set, clustering is done
        and colors are assigned automatically

    legends: list or str
        Labels for line plots, one label per result object
=======
    balance_alpha: bool (optional)
        Flag indicating whether alpha for large clusters should be reduced to
        avoid overplotting (default: True)
>>>>>>> 6aedc7aa

    Returns
    -------

    ax: matplotlib.Axes
        The plot axes.
    """

    # parse input
    (results, colors, legends) = process_result_list(results, colors, legends)

    for j, result in enumerate(results):
        # handle results and bounds
        (lb, ub, x_labels, fvals, xs) = \
            handle_inputs(result=result, lb=lb, ub=ub,
                          free_indices_only=free_indices_only)

        # call lowlevel routine
        ax = parameters_lowlevel(xs=xs, fvals=fvals, lb=lb, ub=ub,
                                 x_labels=x_labels, ax=ax, size=size,
                                 colors=colors[j], legend_text=legends[j])

    # parse and apply plotting options
    ref = create_references(references=reference)

    # plot reference points
    for i_ref in ref:
        ax = parameters_lowlevel([i_ref['x']], [i_ref['fval']], ax=ax,
                                 colors=i_ref['color'],
                                 legend_text=i_ref.legend)

<<<<<<< HEAD
    return ax


def parameters_lowlevel(xs, fvals, lb=None, ub=None, x_labels=None, ax=None,
                        size=None, colors=None, legend_text=None):
=======
    return parameters_lowlevel(xs=xs, fvals=fvals, lb=lb, ub=ub,
                               x_labels=x_labels, ax=ax, size=size,
                               balance_alpha=balance_alpha)


def parameters_lowlevel(xs, fvals, lb=None, ub=None, x_labels=None, ax=None,
                        size=None, balance_alpha=True):
>>>>>>> 6aedc7aa
    """
    Plot parameters plot using list of parameters.

    Parameters
    ----------

    xs: nested list or array
        Including optimized parameters for each startpoint.
        Shape: (n_starts, dim).

    fvals: numeric list or array
        Function values. Needed to assign cluster colors.

    lb, ub: array_like, optional
        The lower and upper bounds.

    x_labels: array_like of str, optional
        Labels to be used for the parameters.

    ax: matplotlib.Axes, optional
        Axes object to use.

    size: tuple, optional
        see parameters

<<<<<<< HEAD
    colors: list of RGBA
        One for each element in 'fvals'.

    legend_text: str
        Label for line plots
=======
    balance_alpha: bool (optional)
        Flag indicating whether alpha for large clusters should be reduced to
        avoid overplotting (default: True)
>>>>>>> 6aedc7aa

    Returns
    -------

    ax: matplotlib.Axes
        The plot axes.
    """

    # parse input
    xs = np.array(xs)
    fvals = np.array(fvals)

    if size is None:
        # 0.5 inch height per parameter
        size = (18.5, xs.shape[1] / 2)

    if ax is None:
        ax = plt.subplots()[1]
        fig = plt.gcf()
        fig.set_size_inches(*size)

<<<<<<< HEAD
    # assign colors
    colors = assign_colors(vals=fvals, colors=colors)
=======
    # assign color
    colors = assign_clustered_colors(fvals, balance_alpha)
>>>>>>> 6aedc7aa

    # parameter indices
    parameters_ind = list(range(1, xs.shape[1] + 1))[::-1]

    # plot parameters
    ax.xaxis.set_major_locator(MaxNLocator(integer=True))
    for j_x, x in reversed(list(enumerate(xs))):
        if j_x == 0:
            tmp_legend = legend_text
        else:
            tmp_legend = None
        ax.plot(x, parameters_ind,
                color=colors[j_x],
                marker='o',
                label=tmp_legend)

    plt.yticks(parameters_ind, x_labels)

    # draw bounds
    parameters_ind = np.array(parameters_ind).flatten()
    if lb is not None:
        ax.plot(lb.flatten(), parameters_ind, 'k--', marker='+')
    if ub is not None:
        ax.plot(ub.flatten(), parameters_ind, 'k--', marker='+')

    ax.set_xlabel('Parameter value')
    ax.set_ylabel('Parameter index')
    ax.set_title('Estimated parameters')

    return ax


def handle_inputs(result, free_indices_only, lb=None, ub=None):
    """
    Computes the correct bounds for the parameter indices to be plotted and
    outputs the corrsponding parameters and their labels

    Parameters
    ----------

    result: pypesto.Result
        Optimization result obtained by 'optimize.py'.

    free_indices_only: bool, optional
        If True, only free parameters are shown. If
        False, also the fixed parameters are shown.

    lb, ub: ndarray, optional
        If not None, override result.problem.lb, problem.problem.ub.
        Dimension either result.problem.dim or result.problem.dim_full.

    Returns
    -------

    lb, ub: ndarray
        Dimension either result.problem.dim or result.problem.dim_full.

    x_labels: list of str
        ytick labels to be applied later on

    fvals: ndarray
        objective function values which are needed for plotting later

    xs: ndarray
        parameter values which will be plotted later
    """

    # retrieve results
    fvals = result.optimize_result.get_for_key('fval')
    xs = result.optimize_result.get_for_key('x')

    # get bounds
    if lb is None:
        lb = result.problem.lb
    if ub is None:
        ub = result.problem.ub

    # get labels
    x_labels = result.problem.x_names

    # handle fixed and free indices
    if free_indices_only:
        for ix, x in enumerate(xs):
            xs[ix] = result.problem.get_reduced_vector(x)
        lb = result.problem.get_reduced_vector(lb)
        ub = result.problem.get_reduced_vector(ub)
        x_labels = [x_labels[int(i)] for i in result.problem.x_free_indices]
    else:
        lb = result.problem.get_full_vector(lb)
        ub = result.problem.get_full_vector(ub)

    return lb, ub, x_labels, fvals, xs<|MERGE_RESOLUTION|>--- conflicted
+++ resolved
@@ -6,13 +6,9 @@
 from .misc import process_result_list
 
 
-<<<<<<< HEAD
 def parameters(results, ax=None, free_indices_only=True, lb=None, ub=None,
-               size=None, reference=None, colors=None, legends=None):
-=======
-def parameters(result, ax=None, free_indices_only=True, lb=None, ub=None,
-               size=None, balance_alpha=True):
->>>>>>> 6aedc7aa
+               size=None, reference=None, colors=None, legends=None,
+               balance_alpha=True):
     """
     Plot parameter values.
 
@@ -37,7 +33,6 @@
         Figure size (width, height) in inches. Is only applied when no ax
         object is specified
 
-<<<<<<< HEAD
     reference: list, optional
         List of reference points for optimization results, containing et
         least a function value fval
@@ -49,11 +44,10 @@
 
     legends: list or str
         Labels for line plots, one label per result object
-=======
+
     balance_alpha: bool (optional)
         Flag indicating whether alpha for large clusters should be reduced to
         avoid overplotting (default: True)
->>>>>>> 6aedc7aa
 
     Returns
     -------
@@ -83,23 +77,16 @@
     for i_ref in ref:
         ax = parameters_lowlevel([i_ref['x']], [i_ref['fval']], ax=ax,
                                  colors=i_ref['color'],
-                                 legend_text=i_ref.legend)
-
-<<<<<<< HEAD
+                                 legend_text=i_ref.legend,
+                                 balance_alpha=balance_alpha)
+
     return ax
 
 
-def parameters_lowlevel(xs, fvals, lb=None, ub=None, x_labels=None, ax=None,
-                        size=None, colors=None, legend_text=None):
-=======
-    return parameters_lowlevel(xs=xs, fvals=fvals, lb=lb, ub=ub,
-                               x_labels=x_labels, ax=ax, size=size,
-                               balance_alpha=balance_alpha)
-
-
-def parameters_lowlevel(xs, fvals, lb=None, ub=None, x_labels=None, ax=None,
-                        size=None, balance_alpha=True):
->>>>>>> 6aedc7aa
+def parameters_lowlevel(xs, fvals, lb=None, ub=None, x_labels=None,
+                        ax=None, size=None, colors=None, legend_text=None,
+                        balance_alpha=True):
+
     """
     Plot parameters plot using list of parameters.
 
@@ -125,17 +112,15 @@
     size: tuple, optional
         see parameters
 
-<<<<<<< HEAD
     colors: list of RGBA
         One for each element in 'fvals'.
 
     legend_text: str
         Label for line plots
-=======
+
     balance_alpha: bool (optional)
         Flag indicating whether alpha for large clusters should be reduced to
         avoid overplotting (default: True)
->>>>>>> 6aedc7aa
 
     Returns
     -------
@@ -157,13 +142,9 @@
         fig = plt.gcf()
         fig.set_size_inches(*size)
 
-<<<<<<< HEAD
     # assign colors
-    colors = assign_colors(vals=fvals, colors=colors)
-=======
-    # assign color
-    colors = assign_clustered_colors(fvals, balance_alpha)
->>>>>>> 6aedc7aa
+    colors = assign_colors(vals=fvals, colors=colors,
+                           balance_alpha=balance_alpha)
 
     # parameter indices
     parameters_ind = list(range(1, xs.shape[1] + 1))[::-1]
