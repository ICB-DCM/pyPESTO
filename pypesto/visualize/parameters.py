--- conflicted
+++ resolved
@@ -376,39 +376,9 @@
     # retrieve results
     fvals = result.optimize_result.fval
     xs = result.optimize_result.x
-<<<<<<< HEAD
-    # retrieve inner parameters if available
-    inner_xs = [
-        res.get(INNER_PARAMETERS, None) for res in result.optimize_result.list
-    ]
-
-    from ..hierarchical.relative.calculator import RelativeAmiciCalculator
-
-    if (
-        any(inner_x is not None for inner_x in inner_xs)
-        and hasattr(result.problem.objective, 'calculator')
-        and isinstance(
-            inner_calculator := result.problem.objective.calculator,
-            RelativeAmiciCalculator,
-        )
-    ):
-        inner_xs_names = inner_calculator.inner_problem.get_x_ids()
-        # replace None with a list of nans
-        inner_xs = [
-            [np.nan for i in range(len(inner_xs_names))]
-            if inner_xs_idx is None
-            else np.asarray(inner_xs_idx)
-            for inner_xs_idx in inner_xs
-        ]
-        # set bounds for inner parameters
-        inner_lb, inner_ub = inner_calculator.inner_problem.get_bounds()
-    else:
-        inner_xs = None
-=======
 
     # retrieve inner parameters in case of hierarchical optimization
     inner_xs, inner_xs_names, inner_lb, inner_ub = _handle_inner_inputs(result)
->>>>>>> 16e73136
 
     # parse indices which should be plotted
     if start_indices is not None:
@@ -492,11 +462,11 @@
     inner_ub = None
 
     if any(inner_x is not None for inner_x in inner_xs):
-        from ..hierarchical.calculator import HierarchicalAmiciCalculator
+        from ..hierarchical.relative.calculator import RelativeAmiciCalculator
 
         if hasattr(result.problem.objective, 'calculator') and isinstance(
             inner_calculator := result.problem.objective.calculator,
-            HierarchicalAmiciCalculator,
+            RelativeAmiciCalculator,
         ):
             inner_xs_names = inner_calculator.inner_problem.get_x_ids()
             # replace None with a list of nans
