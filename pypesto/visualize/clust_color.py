from scipy import cluster
import matplotlib.cm as cm
import numpy as np


def assign_clusters(vals):
    """
    Find clustering.

    Parameters
    ----------

    vals: numeric list or array
        List to be clustered.

    Returns
    -------

    clust: numeric list
         Indicating the corresponding cluster of each element from
         'vals'.

    clustsize: numeric list
        Size of clusters, length equals number of clusters.

    ind_clust: numeric list
        Indices to reconstruct 'clust' from a list with 1:number of clusters.
    """

    # sanity checks
    if vals is None or len(vals) == 0:
        return [], [], []
    elif len(vals) == 1:
        return np.array([1]), np.array([1.]), np.array([0])

    # linkage requires (n, 1) data array
    vals = np.reshape(vals, (-1, 1))

    clust = cluster.hierarchy.fcluster(
        cluster.hierarchy.linkage(vals),
        0.1, criterion='distance')
    _, ind_clust = np.unique(clust, return_index=True)
    uclust = clust[np.sort(list(ind_clust))]
    clustsize = np.zeros(len(uclust))
    for iclustsize, value_uclust in enumerate(uclust):
        clustsize[iclustsize] = sum(clust == value_uclust)

    return clust, clustsize


def assign_clustered_colors(vals, balance_alpha=True):
    """
    Cluster and assign colors.

    Parameters
    ----------

    vals: numeric list or array
        List to be clustered and assigned colors.

    balance_alpha: bool (optional)
        Flag indicating whether alpha for large clusters should be reduced to
        avoid overplotting (default: True)

    Returns
    -------

<<<<<<< HEAD
    colors: list of RGBA
=======
    Col: list of RGBA
>>>>>>> 6aedc7aa
        One for each element in 'vals'.
    """

    # sanity checks
    if vals is None or len(vals) == 0:
        return []

    # assign clusters
<<<<<<< HEAD
    clust, cluster_size, cluster_indices = assign_clusters(vals)

    # create list of colors, which has the correct shape
    n_clusters = max(clust) - sum(cluster_size == 1)

    # fill color array from colormap
    colormap = cm.ScalarMappable().to_rgba
    color_list = colormap(np.linspace(0., 1., n_clusters))

    # We have clustered the results. However, clusters may have size 1,
    # so we need to rearrange cluster_indices in order to map all
    # 1-element-clusters to the cluster with index n_clusters

    # create a dummy variable with the colors
    colors = np.zeros((clust.size, 4))

    # run through the cluster_indices and collect which element
    # is in 1-element-clusters, and which is in real clusters
    no_clusters = np.where(cluster_size == 1)[0]
    real_clusters = np.unique(np.where(cluster_size > 1)[0])

    # assign colors to real clusters
    for icol, iclust in enumerate(real_clusters):
        ind_of_iclust = np.argwhere(cluster_indices == iclust).flatten()
        colors[ind_of_iclust, :] = color_list[icol, :]

    # assign color to non-clustered indices
    for noclust in no_clusters:
        ind_of_noclust = np.argwhere(noclust in no_clusters).flatten()
        colors[ind_of_noclust, :] = [0.7, 0.7, 0.7, 1]

    return colors


def assign_colors(vals, colors=None):
    """
    Assign colors or format user specified colors.

    Parameters
    ----------

    vals: numeric list or array
        List to be clustered and assigned colors.

    colors: list, or RGBA, optional
        list of colors, or single color

    Returns
    -------

    colors: list of RGBA
        One for each element in 'vals'.
    """

    # sanity checks
    if vals is None or len(vals) == 0:
        return np.array([])

    # if the user did not specify any colors:
    if colors is None:
        return assign_clustered_colors(vals)

    # The user passed values and colors: parse them first!
    # we want everything to be numpy arrays, to not check everytime wther a
    # list was passed or an ndarray
    colors = np.array(colors)

    # Get number of elements and use user assigned colors
    n_vals = len(vals) if isinstance(vals, list) else vals.size

    # Two usages are possible: One color for the whole data set, or one
    # color for each value:
    if colors.size == 4:
        # Only one color was passed: flatten in case and repeat n_vals times
        if colors.ndim == 2:
            colors = colors[0]
        return np.array([colors] * n_vals)
    else:
        if colors.shape[1] == 4 and n_vals == colors.shape[0]:
            return colors
        elif colors.shape[0] == 4:
            colors = np.transpose(colors)
            if n_vals == colors.shape[0]:
                return colors

        # Shape of array did not match n_vals. Error due to size mismatch:
        raise ('Incorrect color input. Colors must be specified either as '
               'list of [r, g, b, alpha] with length equal to function '
               'values Number of function (here: ' + str(n_vals) + '), or as '
               'one single [r, g, b, alpha] color.')


def assign_colors_for_result_list(num_results, colors=None):
    """
    Creates a list of colors for a list of pypesto.Result objects or checks
    a user-provided list of colors and uses this if everything is ok

    Parameters
    ----------

    num_results: int
        number of results in list

    colors: list, or RGBA, optional
        list of colors, or single color

    Returns
    -------

    colors: list of RGBA
        One for each element in 'vals'.
    """

    # if the user did not specify any colors:
    if colors is None:
        dummy_clusters = np.array(list(range(num_results)) * 2)
        colors = assign_colors(dummy_clusters)
        real_indices = list(range(int(colors.shape[0] / 2)))
        return colors[real_indices]

    # if the user specified color lies does not match the number of results
    if len(colors) != num_results:
        raise ('Incorrect color input. Colors must be specified either as '
               'list of [r, g, b, alpha] with length equal to function '
               'values Number of function (here: ' + str(num_results) + '), '
               'or as one single [r, g, b, alpha] color.')

    return colors
=======
    clust, clustsize = assign_clusters(vals)

    # assign colors
    vmax = max(clust) - sum(clustsize == 1)
    cnorm = colors.Normalize(vmin=0, vmax=vmax)
    scalarmap = cm.ScalarMappable(norm=cnorm)

    # colors for each cluster and one-size clusters
    cols_clust = scalarmap.to_rgba(range(vmax + 1))

    # grey color for 1-size clusters as the last color in 'cols_clust'
    cols_clust[vmax] = (0.7, 0.7, 0.7, 1)

    # find non-1-size clusters in 'clustsize'
    ind_one = np.where(clustsize == 1)[0]
    n_clustsize = np.delete(clustsize, ind_one)

    if balance_alpha:
        for icluster in range(vmax+1):
            if icluster == vmax:
                # grey color for 1-size clusters as the last color in
                # 'cols_clust' alpha set according to number of 1-size
                # clusters (+1 to avoid zero division)
                cols_clust[icluster][3] = min(1, 5 / (sum(clustsize == 1) + 1))
            else:
                # normalize alpha according to clustersize
                cols_clust[icluster][3] = min(1,
                                              5 / n_clustsize[icluster])

    # pre-array of indices for colors
    ind_col = np.zeros(len(clust))

    # number of colors assigned to cluster
    sum_col = 0

    # assign color indices for each point
    i_ind_col = 0
    for val_clustsize in clustsize:
        # if cluster size > 1
        if val_clustsize > 1:
            # assign a color with is not grey
            ind_col[int(i_ind_col):int(i_ind_col + val_clustsize)] = sum_col
            i_ind_col = i_ind_col + val_clustsize
            sum_col = sum_col + 1
        # if cluster size = 1
        else:
            # use grey
            ind_col[int(i_ind_col)] = vmax
            i_ind_col = i_ind_col + 1

    # indices for colors
    ind_col = [int(ind) for ind in ind_col]
    col = cols_clust[ind_col]

    return col
>>>>>>> 6aedc7aa
<|MERGE_RESOLUTION|>--- conflicted
+++ resolved
@@ -65,11 +65,7 @@
     Returns
     -------
 
-<<<<<<< HEAD
     colors: list of RGBA
-=======
-    Col: list of RGBA
->>>>>>> 6aedc7aa
         One for each element in 'vals'.
     """
 
@@ -78,37 +74,53 @@
         return []
 
     # assign clusters
-<<<<<<< HEAD
-    clust, cluster_size, cluster_indices = assign_clusters(vals)
+    clusters, cluster_size = assign_clusters(vals)
 
     # create list of colors, which has the correct shape
-    n_clusters = max(clust) - sum(cluster_size == 1)
+    n_clusters = max(clusters) - sum(cluster_size == 1)
 
     # fill color array from colormap
     colormap = cm.ScalarMappable().to_rgba
     color_list = colormap(np.linspace(0., 1., n_clusters))
 
+    # create a dummy variable with the colors
+    colors = np.zeros((clusters.size, 4))
+
     # We have clustered the results. However, clusters may have size 1,
-    # so we need to rearrange cluster_indices in order to map all
-    # 1-element-clusters to the cluster with index n_clusters
-
-    # create a dummy variable with the colors
-    colors = np.zeros((clust.size, 4))
+    # so we need to rearrange the regroup the results into "no_clusters",
+    # which will be grey, and "real_clusters", which will be colored
 
     # run through the cluster_indices and collect which element
     # is in 1-element-clusters, and which is in real clusters
     no_clusters = np.where(cluster_size == 1)[0]
     real_clusters = np.unique(np.where(cluster_size > 1)[0])
 
+    # assign transparency valuesaccording to cluster size, if wanted
+    if balance_alpha:
+        # assign neutral color, add 1 for avoiding division by zero
+        grey = [0.7, 0.7, 0.7, min(1., 5. / (no_clusters.size + 1.))]
+
+        # reduce alpha level depend on size of each cluster
+        n_cluster_size = np.delete(cluster_size, no_clusters)
+        for icluster in range(n_clusters):
+            color_list[icluster][3] = min(1., 5. / n_cluster_size[icluster])
+
+    else:
+        # assign neutral color
+        grey = [0.7, 0.7, 0.7, 1.]
+
     # assign colors to real clusters
     for icol, iclust in enumerate(real_clusters):
-        ind_of_iclust = np.argwhere(cluster_indices == iclust).flatten()
+        # find indices belonging to the cluster iclust and assign color
+        ind_of_iclust = np.argwhere(clusters - 1 == iclust).flatten()
         colors[ind_of_iclust, :] = color_list[icol, :]
+
+        # assign alpha value
 
     # assign color to non-clustered indices
     for noclust in no_clusters:
         ind_of_noclust = np.argwhere(noclust in no_clusters).flatten()
-        colors[ind_of_noclust, :] = [0.7, 0.7, 0.7, 1]
+        colors[ind_of_noclust, :] = grey
 
     return colors
 
@@ -206,61 +218,4 @@
                'values Number of function (here: ' + str(num_results) + '), '
                'or as one single [r, g, b, alpha] color.')
 
-    return colors
-=======
-    clust, clustsize = assign_clusters(vals)
-
-    # assign colors
-    vmax = max(clust) - sum(clustsize == 1)
-    cnorm = colors.Normalize(vmin=0, vmax=vmax)
-    scalarmap = cm.ScalarMappable(norm=cnorm)
-
-    # colors for each cluster and one-size clusters
-    cols_clust = scalarmap.to_rgba(range(vmax + 1))
-
-    # grey color for 1-size clusters as the last color in 'cols_clust'
-    cols_clust[vmax] = (0.7, 0.7, 0.7, 1)
-
-    # find non-1-size clusters in 'clustsize'
-    ind_one = np.where(clustsize == 1)[0]
-    n_clustsize = np.delete(clustsize, ind_one)
-
-    if balance_alpha:
-        for icluster in range(vmax+1):
-            if icluster == vmax:
-                # grey color for 1-size clusters as the last color in
-                # 'cols_clust' alpha set according to number of 1-size
-                # clusters (+1 to avoid zero division)
-                cols_clust[icluster][3] = min(1, 5 / (sum(clustsize == 1) + 1))
-            else:
-                # normalize alpha according to clustersize
-                cols_clust[icluster][3] = min(1,
-                                              5 / n_clustsize[icluster])
-
-    # pre-array of indices for colors
-    ind_col = np.zeros(len(clust))
-
-    # number of colors assigned to cluster
-    sum_col = 0
-
-    # assign color indices for each point
-    i_ind_col = 0
-    for val_clustsize in clustsize:
-        # if cluster size > 1
-        if val_clustsize > 1:
-            # assign a color with is not grey
-            ind_col[int(i_ind_col):int(i_ind_col + val_clustsize)] = sum_col
-            i_ind_col = i_ind_col + val_clustsize
-            sum_col = sum_col + 1
-        # if cluster size = 1
-        else:
-            # use grey
-            ind_col[int(i_ind_col)] = vmax
-            i_ind_col = i_ind_col + 1
-
-    # indices for colors
-    ind_col = [int(ind) for ind in ind_col]
-    col = cols_clust[ind_col]
-
-    return col
->>>>>>> 6aedc7aa
+    return colors