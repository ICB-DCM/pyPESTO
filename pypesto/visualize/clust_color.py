--- conflicted
+++ resolved
@@ -285,11 +285,5 @@
     """
     fvals = np.asarray(fvals)
     if x is not None:
-<<<<<<< HEAD
-        x = np.take(x, np.where(np.isfinite(fvals))[0], axis=0)
-        if x.dtype == np.object:
-            x = np.vstack(x)
-=======
         x = np.vstack(np.take(x, np.where(np.isfinite(fvals))[0], axis=0))
->>>>>>> 0dddc5a0
     return x, fvals[np.isfinite(fvals)]