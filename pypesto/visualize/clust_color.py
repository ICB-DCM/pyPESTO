--- conflicted
+++ resolved
@@ -104,23 +104,11 @@
     i_ind_col = 0
     for val_clustsize in clustsize:
         # if cluster size > 1
-<<<<<<< HEAD
-        if clustsize[value_ind] > 1:
-            # assign a non-grey color
-            ind_col[iind] = sum_col
-            # if element is not the last one in 'ind_col'
-            if iind < len(ind_clust) - 1:
-                # if the next element does not belong to the same cluster
-                if value_ind != ind_clust[iind + 1]:
-                    # use the next color
-                    sum_col = sum_col + 1
-=======
         if val_clustsize > 1:
             # assign a color with is not grey
             ind_col[int(i_ind_col):int(i_ind_col + val_clustsize)] = sum_col
             i_ind_col = i_ind_col + val_clustsize
             sum_col = sum_col + 1
->>>>>>> c52a70a1
         # if cluster size = 1
         else:
             # use grey
