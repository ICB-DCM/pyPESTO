--- conflicted
+++ resolved
@@ -8,7 +8,6 @@
 from .reference_points import create_references
 from .clust_color import assign_colors
 from .misc import process_result_list
-
 
 
 def profiles(results, ax=None, profile_indices=None, size=(18.5, 6.5),
@@ -56,7 +55,7 @@
     (results, colors, legends) = process_result_list(results, colors, legends)
 
     # get all parameter indices, for which profiles were computed
-    plottable_indices = []
+    plottable_indices = set()
     for result in results:
         # get parameter indices, for which profiles were computed
         tmp_indices = [
@@ -65,20 +64,11 @@
             if prof is not None]
         # profile_indices should contain all parameter indices,
         # for which in at least one of the results a profile exists
-        plottable_indices = list(set().union(plottable_indices,
-                                             tmp_indices))
+        plottable_indices.update(tmp_indices)
+    plottable_indices = sorted(plottable_indices)
 
     # get the profiles, which should be plotted and sanitize, if not plottable
     if profile_indices is None:
-<<<<<<< HEAD
-        profile_indices = set()
-        for result in results:
-            ixs = [ix for ix, val in enumerate(
-                result.profile_result.list[profile_list_id])
-                   if val is not None]
-            profile_indices.update(ixs)
-        profile_indices = sorted(profile_indices)
-=======
         profile_indices = plottable_indices
     else:
         for ind in profile_indices:
@@ -86,7 +76,6 @@
                 profile_indices.remove(ind)
                 warn('Requested to plot profile for parameter index %i, '
                      'but profile has not been computed.' % ind)
->>>>>>> 71892f16
 
     # loop over results
     for j, result in enumerate(results):
