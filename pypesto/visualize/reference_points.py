import numpy as np

from typing import List


class ReferencePoint(dict):
    """
    Reference point for plotting. Should contain a parameter value and an
    objective function value, may also contain a color and a legend.

    Can be used like a dict.

    Attributes
    ----------

    x: ndarray
        Reference parameters.

    fval: float
        Function value, fun(x), for reference parameters.

    color: RGBA, optional
        Color which should be used for reference point.

    auto_color: boolean
        flag indicating whether color for this reference point should be
        assigned automatically or whether it was assigned by user

    legend: str
        legend text for reference point
    """

    def __init__(self,
                 reference=None,
                 x=None,
                 fval=None,
                 color=None,
                 legend=None):
        super().__init__()

        if (reference is not None) and ((x is not None) or (fval is not None)):
            raise ValueError("Please specify either an argument for reference "
                             "or for x and fval, but not both.")

        # assign legend, may be None
        self.legend = legend
        if isinstance(reference, dict) or \
                isinstance(reference, ReferencePoint):
            # Handle case of dict or ReferencePoint
            self.x = np.array(reference["x"])
            self.fval = reference["fval"]
            if "color" in reference.keys():
                self.color = reference["color"]
                if "auto_color" in reference.keys():
                    self.auto_color = reference["auto_color"]
                else:
                    self.auto_color = False
            else:
                self.color = None
                self.auto_color = True
            if "legend" in reference.keys():
                self.legend = reference["legend"]
            else:
                self.legend = None
        elif isinstance(reference, tuple):
            # Handle case of tuple
            self.x = np.array(reference[0])
            self.fval = reference[1]
            if len(reference) > 2:
                self.color = reference[2]
                self.auto_color = False
            else:
                self.color = None
                self.auto_color = True
        if reference is None:
            if x is not None:
                self.x = np.array(x)
            else:
<<<<<<< HEAD
                raise ('Parameter vector x not passed, but is a mandatory '
                       'input when creating a reference point. Stopping.')
            if fval is not None:
                self.fval = fval
            else:
                raise ('Objective value fval not passed, but is a mandatory '
                       'input when creating a reference point. Stopping.')
=======
                raise ValueError('Parameter vector x not passed, but is a '
                                 'manadatory input when creating a reference '
                                 'point. Stopping.')
            if fval is not None:
                self.fval = fval
            else:
                raise ValueError('Objective value fval not passed, but is a '
                                 'manadatory input when creating a reference '
                                 'point. Stopping.')
>>>>>>> cc8edb16
            if color is not None:
                self.color = color
                self.auto_color = False
            else:
                self.color = None
                self.auto_color = True

    def __getattr__(self, key):
        try:
            return self[key]
        except KeyError:
            raise AttributeError(key)

    __setattr__ = dict.__setitem__
    __delattr__ = dict.__delitem__


def assign_colors(ref):
    """
    Assigns colors to reference points, depending on user settings

    Parameters
    ----------

    ref: list of ReferencePoint
        Reference points, which need to get their color property filled

    Returns
    -------

    ref: list of ReferencePoint
        Reference points, which got their color property filled
    """

    # loop over reference points
    auto_color_count = 0
    for i_ref in ref:
        if i_ref['auto_color']:
            auto_color_count += 1

    auto_colors = [[0., 0.5 * (1. + i_auto / auto_color_count), 0., 0.9] for
                   i_auto in range(auto_color_count)]

    # loop over reference points and assign auto_colors
    auto_color_count = 0
    for i_num, i_ref in enumerate(ref):
        if i_ref['auto_color']:
            i_ref['color'] = auto_colors[i_num]
            auto_color_count += 1

    return ref


def create_references(references=None, x=None, fval=None, color=None,
                      legend=None) -> List[ReferencePoint]:
    """
    This function creates a list of reference point objects from user inputs

    Parameters
    ----------

    references: ReferencePoint or dict or list, optional
        Will be converted into a list of RefPoints

    x: ndarray, optional
        Parameter vector which should be used for reference point

    fval: float, optional
        Objective function value which should be used for reference point

    color: RGBA, optional
        Color which should be used for reference point.

    legend: str
        legend text for reference point
    Returns
    -------

    colors: list of RGBA
        One for each element in 'vals'.
    """

    # parse input (reference)
    ref = []
    if references is not None:
        if isinstance(references, list):
            for reference in references:
                ref.append(ReferencePoint(reference))
        else:
            ref.append(ReferencePoint(references))

    # parse input (x and fval)
    if (x is not None) and (fval is not None):
        ref.append(ReferencePoint(x=x, fval=fval, color=color, legend=legend))

    # assign colors for reference points which have no user-specified colors
    return assign_colors(ref)<|MERGE_RESOLUTION|>--- conflicted
+++ resolved
@@ -76,25 +76,15 @@
             if x is not None:
                 self.x = np.array(x)
             else:
-<<<<<<< HEAD
-                raise ('Parameter vector x not passed, but is a mandatory '
-                       'input when creating a reference point. Stopping.')
-            if fval is not None:
-                self.fval = fval
-            else:
-                raise ('Objective value fval not passed, but is a mandatory '
-                       'input when creating a reference point. Stopping.')
-=======
                 raise ValueError('Parameter vector x not passed, but is a '
-                                 'manadatory input when creating a reference '
+                                 'mandatory input when creating a reference '
                                  'point. Stopping.')
             if fval is not None:
                 self.fval = fval
             else:
                 raise ValueError('Objective value fval not passed, but is a '
-                                 'manadatory input when creating a reference '
+                                 'mandatory input when creating a reference '
                                  'point. Stopping.')
->>>>>>> cc8edb16
             if color is not None:
                 self.color = color
                 self.auto_color = False
