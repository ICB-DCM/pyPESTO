from __future__ import annotations

from collections.abc import Sequence
from typing import TYPE_CHECKING

import matplotlib.pyplot as plt
import numpy as np

from ..C import COLOR

if TYPE_CHECKING:
    try:
        import umap

        UmapTypeObject = umap.umap_.UMAP
    except ImportError:
        UmapTypeObject = None


def projection_scatter_umap(
    umap_coordinates: np.ndarray, components: Sequence[int] = (0, 1), **kwargs
):
    """
    Plot a scatter plots for UMAP coordinates.

    Creates either one or multiple scatter plots, depending on the number of
    coordinates passed to it.

    Parameters
    ----------
    umap_coordinates:
        array of umap coordinates (returned as first output by the routine
        get_umap_representation) to be shown as scatter plot

    components:
        Components to be plotted (corresponds to columns of umap_coordinates)

    Returns
    -------
    axs:
        Either one axes object, or a dictionary of plot axes (depending on the
        number of coordinates passed)
    """
    n_components = len(components)
    if n_components == 2:
        # handle components
        x_label = f"UMAP component {components[0] + 1}"
        y_label = f"UMAP component {components[1] + 1}"
        dataset = umap_coordinates[:, components]

        # call lowlevel routine
        return ensemble_scatter_lowlevel(
            dataset, x_label=x_label, y_label=y_label, **kwargs
        )
    else:
        # We got more than two components. Plot a cross-classification table
        # Create the labels first
        component_labels = [
            f"UMAP component {components[i_comp] + 1}"
            for i_comp in range(n_components)
        ]
        # reduce pca components
        dataset = umap_coordinates[:, components]
        # run lowlevel plot
        return ensemble_crosstab_scatter_lowlevel(
            dataset, component_labels, **kwargs
        )


def projection_scatter_umap_original(
    umap_object: UmapTypeObject,
    color_by: Sequence[float] = None,
    components: Sequence[int] = (0, 1),
    **kwargs,
):
    """
    See `projection_scatter_umap` for more documentation.

    Wrapper around umap.plot.points. Similar to `projection_scatter_umap`, but
    uses the original plotting routine from umap.plot.

    Parameters
    ----------
    umap_object:
        umap object (returned as second output by get_umap_representation)
        to be shown as scatter plot
    color_by:
        A sequence/list of floats, which specify the color in the colormap
    components:
        Components to be plotted (corresponds to columns of umap_coordinates)

    Returns
    -------
    ax: matplotlib.Axes
        The plot axes.
    """
    import umap.plot

    # reduce, if necessary
    umap_object.embedding_ = umap_object.embedding_[:, components]

    # use umap's original plotting routine to visualize
    umap.plot.points(umap_object, values=color_by, theme="viridis", **kwargs)


def projection_scatter_pca(
    pca_coordinates: np.ndarray, components: Sequence[int] = (0, 1), **kwargs
):
    """
    Plot a scatter plot for PCA coordinates.

    Creates either one or multiple scatter plots, depending on the number of
    coordinates passed to it.

    Parameters
    ----------
    pca_coordinates:
        array of pca coordinates (returned as first output by the routine
        get_pca_representation) to be shown as scatter plot
    components:
        Components to be plotted (corresponds to columns of pca_coordinates)

    Returns
    -------
    axs:
        Either one axes object, or a dictionary of plot axes (depending on the
        number of coordinates passed)
    """
    n_components = len(components)
    if n_components == 2:
        # handle components
        x_label = f"PCA component {components[0] + 1}"
        y_label = f"PCA component {components[1] + 1}"

        dataset = pca_coordinates[:, components]

        # call lowlevel routine
        return ensemble_scatter_lowlevel(
            dataset, x_label=x_label, y_label=y_label, **kwargs
        )
    else:
        # We got more than two components. Plot a cross-classification table
        # Create the labels first
        component_labels = [
            f"PCA component {components[i_comp] + 1}"
            for i_comp in range(n_components)
        ]
        # reduce pca components
        dataset = pca_coordinates[:, components]
        # run lowlevel plot
        return ensemble_crosstab_scatter_lowlevel(
            dataset, component_labels, **kwargs
        )


def ensemble_crosstab_scatter_lowlevel(
    dataset: np.ndarray, component_labels: Sequence[str] = None, **kwargs
):
    """
    Plot cross-classification table of scatter plots for different coordinates.

    Lowlevel routine for multiple UMAP and PCA plots, but can also be used to
    visualize, e.g., parameter traces across optimizer runs.

    Parameters
    ----------
    dataset:
        array of data points to be shown as scatter plot
    component_labels:
        labels for the x-axes and the y-axes

    Returns
    -------
    axs:
        A dictionary of plot axes.
    """
    # We got more than two components. Create a cross-classification table
    n_components = dataset.shape[1]
    axs = _create_crosstab_axes(n_components)

    # wo don't even try to plot this into an existing axes object.
    # Overplotting a multi-axes figure is asking for trouble...
    if "ax" in kwargs.keys():
        del kwargs["ax"]

    for x_comp in range(0, n_components - 1):
        for y_comp in range(x_comp + 1, n_components):
            # handle axis labels
            x_label = ""
            y_label = ""
            if x_comp == 0:
                y_label = component_labels[y_comp]
            if y_comp == n_components - 1:
                x_label = component_labels[x_comp]

            # extract the wanted columns
            tmp_dataset = dataset[:, [x_comp, y_comp]]

            # call lowlevel routine
            ensemble_scatter_lowlevel(
                tmp_dataset,
                x_label=x_label,
                y_label=y_label,
                ax=axs[(x_comp, y_comp)],
                **kwargs,
            )
    # return dict of axes
    return axs


def ensemble_scatter_lowlevel(
    dataset,
    ax: plt.Axes | None = None,
    size: tuple[float] | None = (12, 6),
    x_label: str = "component 1",
    y_label: str = "component 2",
    color_by: Sequence[float] = None,
    color_map: str = "viridis",
<<<<<<< HEAD
    background_color: RGBA = (0.0, 0.0, 0.0, 0.0),
=======
    background_color: COLOR = "white",
>>>>>>> 631b335e
    marker_type: str = ".",
    scatter_size: float = 0.5,
    invert_scatter_order: bool = False,
):
    """
    Create a scatter plot.

    Parameters
    ----------
    dataset:
        array of data points in reduced dimension
    ax:
        Axes object to use.
    size:
        Figure size (width, height) in inches. Is only applied when no ax
        object is specified
    x_label:
        The x-axis label
    y_label:
        The y-axis label
    color_by:
        A sequence/list of floats, which specify the color in the colormap
    color_map:
        A colormap name known to pyplot
    background_color:
        Background color of the axes object (defaults to black)
    marker_type:
        Type of plotted markers
    scatter_size:
        Size of plotted markers
    invert_scatter_order:
        Specifies the order of plotting the scatter points, can be important
        in case of overplotting

    Returns
    -------
    ax: matplotlib.Axes
        The plot axes.
    """
    # first get the data to check identifiability
    # axes
    if ax is None:
        fig, ax = plt.subplots()
        fig.set_size_inches(*size)
    plt.sca(ax)

    if color_by is None:
        color_by = np.array([1.0] * dataset.shape[0])

    ordering = 1
    if invert_scatter_order:
        ordering = -1

    plt.scatter(
        dataset[::ordering, 0],
        dataset[::ordering, 1],
        c=color_by,
        cmap=color_map,
        marker=marker_type,
        s=scatter_size,
    )

    # beautify
    ax.set_facecolor(background_color)
    plt.xlabel(x_label)
    plt.ylabel(y_label)
    plt.xticks([])
    plt.yticks([])

    plt.tight_layout()

    return ax


def _create_crosstab_axes(n_comp: int):
    """
    Create a figure with cross-classification table of axes.

    Parameters
    ----------
    n_comp:
        number of component to be mutually compared

    Returns
    -------
    axs:
        A dictionary of plot axes.
    """
    axs = {}

    # run over x- and y-coordinate
    for x_comp in range(0, n_comp - 1):
        for y_comp in range(x_comp + 1, n_comp):
            i_ax = (y_comp - 1) * (n_comp - 1) + x_comp + 1
            axs[(x_comp, y_comp)] = plt.subplot(n_comp - 1, n_comp - 1, i_ax)

    return axs<|MERGE_RESOLUTION|>--- conflicted
+++ resolved
@@ -216,11 +216,7 @@
     y_label: str = "component 2",
     color_by: Sequence[float] = None,
     color_map: str = "viridis",
-<<<<<<< HEAD
-    background_color: RGBA = (0.0, 0.0, 0.0, 0.0),
-=======
     background_color: COLOR = "white",
->>>>>>> 631b335e
     marker_type: str = ".",
     scatter_size: float = 0.5,
     invert_scatter_order: bool = False,
