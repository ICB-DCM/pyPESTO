import warnings
from typing import Optional, Sequence, Union

import matplotlib.axes
import matplotlib.pyplot as plt
import numpy as np

import pypesto

from ..C import (
    AMICI_SIGMAY,
    AMICI_Y,
    CURRENT_SIMULATION,
    DATAPOINTS,
    REGULARIZE_SPLINE,
    SCIPY_X,
)
from ..problem import Problem
from ..result import Result

try:
    import amici

    from ..hierarchical import InnerCalculatorCollector
    from ..hierarchical.semiquantitative.calculator import SemiquantCalculator
    from ..hierarchical.semiquantitative.solver import (
        SemiquantInnerSolver,
        _calculate_regularization_for_group,
        get_spline_mapped_simulations,
    )
except ImportError:
    pass


def plot_splines_from_pypesto_result(
    pypesto_result: Result, start_index=0, **kwargs
):
    """Plot the inner solutions from a pypesto result.

    Parameters
    ----------
    pypesto_result:
        The pypesto result.
    start_index:
        The index of the pypesto_result.optimize_result.list to plot.
    kwargs:
        Additional arguments to pass to the plotting function.

    Returns
    -------
    fig:
        The figure.
    ax:
        The axes.
    """
    # Check the calculator is the InnerCalculatorCollector.
    if not isinstance(
        pypesto_result.problem.objective.calculator, InnerCalculatorCollector
    ):
        raise ValueError(
            "The calculator must be an instance of the InnerCalculatorCollector."
        )

    # Get the parameters from the pypesto result for the start_index.
    x_dct = dict(
        zip(
            pypesto_result.problem.objective.x_ids,
            pypesto_result.optimize_result.list[start_index]["x"],
        )
    )

    x_dct.update(
        pypesto_result.problem.objective.calculator.necessary_par_dummy_values
    )

    # Get the needed objects from the pypesto problem.
    edatas = pypesto_result.problem.objective.edatas
    parameter_mapping = pypesto_result.problem.objective.parameter_mapping
    amici_model = pypesto_result.problem.objective.amici_model
    amici_solver = pypesto_result.problem.objective.amici_solver
    n_threads = pypesto_result.problem.objective.n_threads
    observable_ids = amici_model.getObservableIds()

    # Fill in the parameters.
    amici.parameter_mapping.fill_in_parameters(
        edatas=edatas,
        problem_parameters=x_dct,
        scaled_parameters=True,
        parameter_mapping=parameter_mapping,
        amici_model=amici_model,
    )

    # Simulate the model with the parameters from the pypesto result.
    inner_rdatas = amici.runAmiciSimulations(
        amici_model,
        amici_solver,
        edatas,
        num_threads=min(n_threads, len(edatas)),
    )

    # If any amici simulation failed, raise warning and return None.
    if any(rdata.status != amici.AMICI_SUCCESS for rdata in inner_rdatas):
        warnings.warn(
            "Warning: Some AMICI simulations failed. Cannot plot inner "
            "solutions.",
            stacklevel=2,
        )
        return None

    # Get simulation and sigma.
    sim = [rdata[AMICI_Y] for rdata in inner_rdatas]
    sigma = [rdata[AMICI_SIGMAY] for rdata in inner_rdatas]

    spline_calculator = None
    for (
        calculator
    ) in pypesto_result.problem.objective.calculator.inner_calculators:
        if isinstance(calculator, SemiquantCalculator):
            spline_calculator = calculator
            break

    # Get the inner solver and problem.
    inner_solver = spline_calculator.inner_solver
    inner_problem = spline_calculator.inner_problem

    inner_results = inner_solver.solve(inner_problem, sim, sigma)

    return plot_splines_from_inner_result(
        inner_problem, inner_solver, inner_results, observable_ids, **kwargs
    )


def plot_splines_from_inner_result(
    inner_problem: "pypesto.hierarchical.spline_approximation.problem.SplineInnerProblem",
    inner_solver: "pypesto.hierarchical.spline_approximation.solver.SplineInnerSolver",
    results: list[dict],
    observable_ids=None,
    **kwargs,
):
    """Plot the inner solutions.

    Parameters
    ----------
    inner_problem:
        The inner problem.
    inner_solver:
        The inner solver.
    results:
        The results from the inner solver.
    kwargs:
        Additional arguments to pass to the plotting function.

    Returns
    -------
    fig:
        The figure.
    ax:
        The axes.
    """

    if len(results) != len(inner_problem.groups):
        raise ValueError(
            "Number of results must be equal to number of groups of the inner subproblem."
        )

    # Get the number of groups
    n_groups = len(inner_problem.groups)

    if n_groups == 1:
        # Make figure with only one plot
        fig, ax = plt.subplots(1, 1, **kwargs)

        axs = [ax]
    else:
        # Choose number of rows and columns to be used for the subplots
        n_rows = int(np.ceil(np.sqrt(n_groups)))
        n_cols = int(np.ceil(n_groups / n_rows))

        # Make as many subplots as there are groups
        fig, axs = plt.subplots(n_rows, n_cols, **kwargs)

        # Flatten the axes array
        axs = axs.flatten()

    # for each result and group, plot the inner solution
    for result, group in zip(results, inner_problem.groups):
        group_idx = list(inner_problem.groups.keys()).index(group)

        # For each group get the inner parameters and simulation
        s = result[SCIPY_X]

        # Utility matrix for the spline knot calculation
        lower_trian = np.tril(np.ones((len(s), len(s))))
        spline_knots = np.dot(lower_trian, s)

        measurements = inner_problem.groups[group][DATAPOINTS]
        simulation = inner_problem.groups[group][CURRENT_SIMULATION]

        # For the simulation, get the spline bases
        (
            delta_c,
            spline_bases,
            n,
        ) = SemiquantInnerSolver._rescale_spline_bases(
            self=None,
            sim_all=simulation,
            N=len(spline_knots),
            K=len(simulation),
        )
        mapped_simulations = get_spline_mapped_simulations(
            s, simulation, len(spline_knots), delta_c, spline_bases, n
        )

        axs[group_idx].plot(
            simulation, measurements, "bs", label="Measurements"
        )
        axs[group_idx].plot(
<<<<<<< HEAD
            spline_bases, inner_parameters, "g.", label="Spline knots"
        )
        axs[group_idx].plot(
            spline_bases,
            inner_parameters,
            linestyle="-",
            color="g",
            label="Spline function",
=======
            spline_bases, spline_knots, 'g.', label='Spline knots'
        )
        axs[group_idx].plot(
            spline_bases,
            spline_knots,
            linestyle='-',
            color='g',
            label='Spline function',
>>>>>>> f9231f2c
        )
        if inner_solver.options[REGULARIZE_SPLINE]:
            alpha_opt, beta_opt = _calculate_optimal_regularization(
                s=s,
                N=len(spline_knots),
                c=spline_bases,
            )
            axs[group_idx].plot(
                spline_bases,
                alpha_opt * spline_bases + beta_opt,
                linestyle="--",
                color="orange",
                label="Regularization line",
            )

        axs[group_idx].plot(
            simulation, mapped_simulations, "r^", label="Mapped simulation"
        )
        axs[group_idx].legend()
        if observable_ids is not None:
            axs[group_idx].set_title(f"{observable_ids[group-1]}")
        else:
            axs[group_idx].set_title(f"Group {group}")

        axs[group_idx].set_xlabel("Model output")
        axs[group_idx].set_ylabel("Measurements")

    for ax in axs[len(results) :]:
        ax.remove()

    return fig, axs


def _calculate_optimal_regularization(
    s: np.ndarray,
    N: int,
    c: np.ndarray,
):
    """Calculate the optimal linear regularization for the spline approximation.

    Parameters
    ----------
    s:
        The spline parameters.
    N:
        The number of inner parameters.
    c:
        The spline bases.

    Returns
    -------
    alpha_opt:
        The optimal slope of the linear function.
    beta_opt:
        The optimal offset of the linear function.
    """
    lower_trian = np.tril(np.ones((N, N)))
    xi = np.dot(lower_trian, s)

    # Calculate auxiliary values
    c_sum = np.sum(c)
    xi_sum = np.sum(xi)
    c_squares_sum = np.sum(c**2)
    c_dot_xi = np.dot(c, xi)
    # Calculate the optimal linear function offset
    if np.isclose(N * c_squares_sum - c_sum**2, 0):
        beta_opt = xi_sum / N
    else:
        beta_opt = (xi_sum * c_squares_sum - c_dot_xi * c_sum) / (
            N * c_squares_sum - c_sum**2
        )

    # If the offset is smaller than 0, we set it to 0
    if beta_opt < 0:
        beta_opt = 0

    # Calculate the slope of the optimal linear function
    alpha_opt = (c_dot_xi - beta_opt * c_sum) / c_squares_sum

    return alpha_opt, beta_opt


def _add_spline_mapped_simulations_to_model_fit(
    result: Union[Result, Sequence[Result]],
    pypesto_problem: Problem,
    start_index: int = 0,
    axes: Optional[plt.Axes] = None,
) -> Union[matplotlib.axes.Axes, None]:
    """Visualize the spline optimized model fit.

    Adds the spline-mapped simulation to the axes given by
    `pypesto.visualize.model_fit.visualize_optimized_model_fit`.
    For further details on documentation see
    :py:func:`pypesto.visualize.model_fit.visualize_optimized_model_fit`.
    """

    # If no visualize_optimized_model_fit axes were given,
    # return None.
    if axes is None:
        return None

    # Get the parameters from the pypesto result for the start_index.
    x_dct = dict(
        zip(
            pypesto_problem.objective.x_ids,
            result.optimize_result.list[start_index]["x"],
        )
    )
    x_dct.update(
        pypesto_problem.objective.calculator.necessary_par_dummy_values
    )
    # Get the needed objects from the pypesto problem.
    edatas = pypesto_problem.objective.edatas
    parameter_mapping = pypesto_problem.objective.parameter_mapping
    amici_model = pypesto_problem.objective.amici_model
    amici_solver = pypesto_problem.objective.amici_solver
    n_threads = pypesto_problem.objective.n_threads

    # Fill in the parameters.
    amici.parameter_mapping.fill_in_parameters(
        edatas=edatas,
        problem_parameters=x_dct,
        scaled_parameters=True,
        parameter_mapping=parameter_mapping,
        amici_model=amici_model,
    )

    # Simulate the model with the parameters from the pypesto result.
    inner_rdatas = amici.runAmiciSimulations(
        amici_model,
        amici_solver,
        edatas,
        num_threads=min(n_threads, len(edatas)),
    )

    # If any amici simulation failed, raise warning and return None.
    if any(rdata.status != amici.AMICI_SUCCESS for rdata in inner_rdatas):
        warnings.warn(
            "Warning: Some AMICI simulations failed. Cannot plot inner "
            "solutions.",
            stacklevel=2,
        )
        return None

    # Get simulation and sigma.
    sim = [rdata[AMICI_Y] for rdata in inner_rdatas]
    sigma = [rdata[AMICI_SIGMAY] for rdata in inner_rdatas]

    spline_calculator = None
    for calculator in pypesto_problem.objective.calculator.inner_calculators:
        if isinstance(calculator, SemiquantCalculator):
            spline_calculator = calculator
            break

    # Get the inner solver and problem.
    inner_solver = spline_calculator.inner_solver
    inner_problem = spline_calculator.inner_problem

    # Solve the inner problem.
    inner_results = inner_solver.solve(inner_problem, sim, sigma)

    # Get the observable ids.
    observable_ids = amici_model.getObservableIds()

    for inner_result, group in zip(inner_results, inner_problem.groups):
        observable_id = observable_ids[group - 1]
        # Get the ax for the current observable.
        ax = [
            ax
            for ax in axes.values()
            if observable_id in ax.legend().get_texts()[0].get_text().split()
        ][0]

        # Get the inner parameters and simulation.
        s = inner_result[SCIPY_X]
        simulation = inner_problem.groups[group][CURRENT_SIMULATION]

        # For the simulation, get the spline bases
        (
            delta_c,
            spline_bases,
            n,
        ) = SemiquantInnerSolver._rescale_spline_bases(
            self=None,
            sim_all=simulation,
            N=len(s),
            K=len(simulation),
        )
        # and the spline-mapped simulations.
        mapped_simulations = get_spline_mapped_simulations(
            s, simulation, len(s), delta_c, spline_bases, n
        )

        # Plot the spline-mapped simulations to the ax with same color
        # and timepoints as the lines which have 'simulation' in their label.
        plotted_index = 0
        for line in ax.lines:
            if "simulation" in line.get_label():
                color = line.get_color()
                timepoints = line.get_xdata()
                condition_mapped_simulations = mapped_simulations[
                    plotted_index : len(timepoints) + plotted_index
                ]
                plotted_index += len(timepoints)

                ax.plot(
                    timepoints,
                    condition_mapped_simulations,
                    color=color,
                    linestyle="dotted",
                    marker="^",
                )

        # Add linestyle='dotted' and marker='^' to the legend as black spline mapped simulations.
        ax.plot(
            [],
            [],
            color="black",
            linestyle="dotted",
            marker="^",
            label="Spline mapped simulation",
        )

    # Reset the legend.
    for ax in axes.values():
        ax.legend()

    return axes


def _obtain_regularization_for_start(
    pypesto_result: Result, start_index=0
) -> Optional[float]:
    """Obtain the regularization for the start index.

    Calculates and returns the spline linear regularization
    term of the objective function for the start index.

    Parameters
    ----------
    pypesto_result:
        The pypesto result.
    start_index:
        The start index for which to calculate the regularization.

    Returns
    -------
    The regularization term of the objective function for the start index.
    """
    # Get the parameters from the pypesto result for the start_index.
    x_dct = dict(
        zip(
            pypesto_result.problem.objective.x_ids,
            pypesto_result.optimize_result.list[start_index]["x"],
        )
    )

    x_dct.update(
        pypesto_result.problem.objective.calculator.necessary_par_dummy_values
    )

    # Get the needed objects from the pypesto problem.
    edatas = pypesto_result.problem.objective.edatas
    parameter_mapping = pypesto_result.problem.objective.parameter_mapping
    amici_model = pypesto_result.problem.objective.amici_model
    amici_solver = pypesto_result.problem.objective.amici_solver
    n_threads = pypesto_result.problem.objective.n_threads

    # Fill in the parameters.
    amici.parameter_mapping.fill_in_parameters(
        edatas=edatas,
        problem_parameters=x_dct,
        scaled_parameters=True,
        parameter_mapping=parameter_mapping,
        amici_model=amici_model,
    )

    # Simulate the model with the parameters from the pypesto result.
    inner_rdatas = amici.runAmiciSimulations(
        amici_model,
        amici_solver,
        edatas,
        num_threads=min(n_threads, len(edatas)),
    )

    # If any amici simulation failed, raise warning and return None.
    if any(rdata.status != amici.AMICI_SUCCESS for rdata in inner_rdatas):
        warnings.warn(
            "Warning: Some AMICI simulations failed. Cannot plot inner "
            "solutions.",
            stacklevel=2,
        )
        return None

    # Get simulation and sigma.
    sim = [rdata[AMICI_Y] for rdata in inner_rdatas]
    sigma = [rdata[AMICI_SIGMAY] for rdata in inner_rdatas]

    spline_calculator = None
    for (
        calculator
    ) in pypesto_result.problem.objective.calculator.inner_calculators:
        if isinstance(calculator, SemiquantCalculator):
            spline_calculator = calculator
            break

    # Get the inner solver and problem.
    inner_solver = spline_calculator.inner_solver
    inner_problem = spline_calculator.inner_problem

    inner_results = inner_solver.solve(inner_problem, sim, sigma)

    reg_term_sum = 0

    # for each result and group, plot the inner solution
    for result, group in zip(inner_results, inner_problem.groups):
        # For each group get the inner parameters and simulation
        s = result[SCIPY_X]
        simulation = inner_problem.groups[group][CURRENT_SIMULATION]

        # For the simulation, get the spline bases
        (
            _,
            spline_bases,
            _,
        ) = SemiquantInnerSolver._rescale_spline_bases(
            self=None,
            sim_all=simulation,
            N=len(s),
            K=len(simulation),
        )

        if inner_solver.options[REGULARIZE_SPLINE]:
            reg_term = _calculate_regularization_for_group(
                s=s,
                N=len(s),
                c=spline_bases,
                regularization_factor=inner_solver.options[
                    "regularization_factor"
                ],
            )
            reg_term_sum += reg_term

    return reg_term_sum<|MERGE_RESOLUTION|>--- conflicted
+++ resolved
@@ -215,25 +215,14 @@
             simulation, measurements, "bs", label="Measurements"
         )
         axs[group_idx].plot(
-<<<<<<< HEAD
-            spline_bases, inner_parameters, "g.", label="Spline knots"
+            spline_bases, spline_knots, "g.", label="Spline knots"
         )
         axs[group_idx].plot(
             spline_bases,
-            inner_parameters,
+            spline_knots,
             linestyle="-",
             color="g",
             label="Spline function",
-=======
-            spline_bases, spline_knots, 'g.', label='Spline knots'
-        )
-        axs[group_idx].plot(
-            spline_bases,
-            spline_knots,
-            linestyle='-',
-            color='g',
-            label='Spline function',
->>>>>>> f9231f2c
         )
         if inner_solver.options[REGULARIZE_SPLINE]:
             alpha_opt, beta_opt = _calculate_optimal_regularization(
