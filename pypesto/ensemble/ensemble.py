--- conflicted
+++ resolved
@@ -347,16 +347,6 @@
         yield LOWER_BOUND, self.lower_bound
         yield UPPER_BOUND, self.upper_bound
 
-<<<<<<< HEAD
-    def predict(
-            self,
-            predictor: Callable,
-            prediction_id: str = None,
-            sensi_orders: Tuple = (0,),
-            mode: str = MODE_FUN,
-            engine: Engine = None,
-    ) -> EnsemblePrediction:
-=======
     def _map_parameters_by_objective(self,
                                      predictor: Callable,
                                      default_value: float = np.nan):
@@ -377,13 +367,15 @@
 
         return mapping
 
-    def predict(self,
-                predictor: Callable,
-                prediction_id: str = None,
-                sensi_orders: Tuple = (0,),
-                default_value: float = np.nan,
-                mode: str = MODE_FUN):
->>>>>>> 3e765d98
+    def predict(
+            self,
+            predictor: Callable,
+            prediction_id: str = None,
+            sensi_orders: Tuple = (0,),
+            default_value: float = np.nan,
+            mode: str = MODE_FUN,
+            engine: Engine = None,
+    ) -> EnsemblePrediction:
         """
         Convenience function to run predictions for a full ensemble:
         User needs to hand over a predictor function and settings, then all
@@ -412,14 +404,17 @@
         -------
         The prediction of the ensemble.
         """
-<<<<<<< HEAD
         if engine is None:
             engine = SingleCoreEngine()
+      
+        # get the correct parameter mapping
+        mapping = self._map_parameters_by_objective(
+            predictor, default_value=default_value)
 
         tasks = [
             PredictorTask(
                 predictor=predictor,
-                x=self.x_vectors[:, ix],
+                x=self.x_vectors[mapping, ix],
                 sensi_orders=sensi_orders,
                 mode=mode,
                 id=ix,
@@ -428,18 +423,6 @@
         ]
 
         prediction_results = list(engine.execute(tasks))
-=======
-        # preallocate
-        prediction_results = []
-
-        # get the correct parameter mapping
-        mapping = self._map_parameters_by_objective(
-            predictor, default_value=default_value)
-
-        for ix in range(self.n_vectors):
-            x = self.x_vectors[mapping, ix]
-            prediction_results.append(predictor(x, sensi_orders, mode))
->>>>>>> 3e765d98
 
         return EnsemblePrediction(predictor=predictor,
                                   prediction_id=prediction_id,
