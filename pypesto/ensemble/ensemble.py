--- conflicted
+++ resolved
@@ -3,11 +3,7 @@
 import logging
 from collections.abc import Sequence
 from functools import partial
-<<<<<<< HEAD
-from typing import TYPE_CHECKING, Callable
-=======
-from typing import TYPE_CHECKING, Any, Callable, Optional, Sequence, Union
->>>>>>> b50bc8fc
+from typing import TYPE_CHECKING, Any, Callable
 
 import numpy as np
 import pandas as pd
