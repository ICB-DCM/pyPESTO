"""Pymc v4 Sampler."""
from __future__ import annotations

import logging
from typing import Union

import aesara.tensor as at
import arviz as az
import numpy as np
import pymc

from ..history import MemoryHistory
from ..objective import ObjectiveBase
from ..problem import Problem
from ..result import McmcPtResult
from .sampler import Sampler, SamplerImportError

logger = logging.getLogger(__name__)

# implementation based on:
# https://www.pymc.io/projects/examples/en/latest/case_studies/blackbox_external_likelihood_numpy.html


<<<<<<< HEAD
class AesaraObjectiveOp(at.Op):
=======
class PymcObjectiveOp(at.Op):
>>>>>>> 60cbc963
    """Aesara wrapper around a (non-normalized) log-probability function."""

    itypes = [at.dvector]  # expects a vector of parameter values when called
    otypes = [at.dscalar]  # outputs a single scalar value (the log prob)

    def create_instance(objective: ObjectiveBase, beta: float = 1.0):
        """Create an instance of this Op (factory method).

        Parameters
        ----------
        objective:
            Objective function (negative log-likelihood or -posterior).
        beta:
            Inverse temperature (e.g. in parallel tempering).

        Returns
        -------
<<<<<<< HEAD
        AesaraObjectiveOp
            The created instance.
        """
        if objective.has_grad:
            return AesaraObjectiveWithGradientOp(objective, beta)
        return AesaraObjectiveOp(objective, beta)
=======
        PymcObjectiveOp
            The created instance.
        """
        if objective.has_grad:
            return PymcObjectiveWithGradientOp(objective, beta)
        return PymcObjectiveOp(objective, beta)
>>>>>>> 60cbc963

    def __init__(self, objective: ObjectiveBase, beta: float = 1.0):
        self._objective: ObjectiveBase = objective
        self._beta: float = beta

    def perform(self, node, inputs, outputs, params=None):
        """Calculate the objective function value."""
        (theta,) = inputs
        log_prob = -self._beta * self._objective(theta, sensi_orders=(0,))
        outputs[0][0] = np.array(log_prob)


<<<<<<< HEAD
class AesaraObjectiveWithGradientOp(AesaraObjectiveOp):
=======
class PymcObjectiveWithGradientOp(PymcObjectiveOp):
>>>>>>> 60cbc963
    """Aesara objective wrapper with gradient."""

    def __init__(self, objective: ObjectiveBase, beta: float = 1.0):
        super().__init__(objective, beta)

<<<<<<< HEAD
        self._log_prob_grad = AesaraGradientOp(objective)
=======
        self._log_prob_grad = PymcGradientOp(objective, beta)
>>>>>>> 60cbc963

    def grad(self, inputs, g):  # noqa
        """Calculate the vector-Jacobian product."""
        # the method that calculates the gradients - it actually returns the
        # vector-Jacobian product - g[0] is a vector of parameter values
        (theta,) = inputs  # our parameters
        return [g[0] * self._log_prob_grad(theta)]


<<<<<<< HEAD
class AesaraGradientOp(at.Op):
=======
class PymcGradientOp(at.Op):
>>>>>>> 60cbc963
    """Aesara wrapper around a (non-normalized) log-probability gradient."""

    itypes = [at.dvector]  # expects a vector of parameter values when called
    otypes = [at.dvector]  # outputs a vector (the log prob grad)

    def __init__(self, objective: ObjectiveBase, beta: float):
        self._objective: ObjectiveBase = objective
        self._beta: float = beta

    def perform(self, node, inputs, outputs, params=None):
        """Calculate the gradients of the objective function."""
        (theta,) = inputs
        # calculate gradients
        log_prob_grad = -self._beta * self._objective(theta, sensi_orders=(1,))
        outputs[0][0] = log_prob_grad


class PymcSampler(Sampler):
    """Wrapper around Pymc v4 samplers.

    Parameters
    ----------
    step_function:
        A pymc step function, e.g. NUTS, Slice. If not specified, pymc
        determines one automatically (preferable).
    **kwargs:
        Options are directly passed on to `pymc.sample`.
    """

    def __init__(
        self,
        step_function=None,
        post_compute_fval: bool = True,
        **kwargs,
    ):
        super().__init__(kwargs)
        self.step_function = step_function
        self.problem: Union[Problem, None] = None
        self.x0: Union[np.ndarray, None] = None
        self.trace: Union[pymc.backends.Text, None] = None
        self.data: Union[az.InferenceData, None] = None

    @classmethod
    def translate_options(cls, options):
        """
        Translate options and fill in defaults.

        Parameters
        ----------
        options:
            Options configuring the sampler.
        """
        if not options:
            options = {'chains': 1}
        return options

    def initialize(self, problem: Problem, x0: np.ndarray):
        """
        Initialize the sampler.

        Parameters
        ----------
        problem:
            The problem for which to sample.
        x0:
            Should, but is not required to, be used as initial parameter.
        """
        self.problem = problem
        if x0 is not None:
            if len(x0) != problem.dim:
                x0 = problem.get_reduced_vector(x0)
        self.x0 = x0
        self.trace = None
        self.data = None

        self.problem.objective.history = MemoryHistory()

    def sample(self, n_samples: int, beta: float = 1.0):
        """
        Sample the problem.

        Parameters
        ----------
        n_samples:
            Number of samples to be computed.
        """
        try:
            import pymc
        except ImportError:
            raise SamplerImportError("pymc")

        problem = self.problem
<<<<<<< HEAD
        log_post = AesaraObjectiveOp.create_instance(problem.objective, beta)
=======
        log_post = PymcObjectiveOp.create_instance(problem.objective, beta)
>>>>>>> 60cbc963
        trace = self.trace

        x0 = None
        if self.x0 is not None:
            x0 = {
                x_name: val
                for x_name, val in zip(self.problem.x_names, self.x0)
            }

        # create model context
        with pymc.Model():
<<<<<<< HEAD
            # uniform prior
=======
            # parameter bounds as uniform prior
>>>>>>> 60cbc963
            _k = [
                pymc.Uniform(x_name, lower=lb, upper=ub)
                for x_name, lb, ub in zip(
                    problem.get_reduced_vector(problem.x_names),
                    problem.lb,
                    problem.ub,
                )
            ]

            # convert parameters to aesara tensor variable
            theta = at.as_tensor_variable(_k)

            # define distribution with log-posterior as density
            pymc.Potential("potential", log_post(theta))

            # record function values
            pymc.Deterministic("loggyposty", log_post(theta))

            # step, by default automatically determined by pymc
            step = None
            if self.step_function:
                step = self.step_function()

            # perform the actual sampling
            data = pymc.sample(
                draws=int(n_samples),
                trace=trace,
                initvals=x0,
                step=step,
                **self.options,
            )

        self.data = data

    def get_samples(self) -> McmcPtResult:
        """Convert result from pymc to McmcPtResult."""
        # dimensions
        n_par, n_chain, n_iter = np.asarray(
            self.data.posterior.to_array()
        ).shape
        n_par -= 1  # remove log-posterior

        # parameters
        trace_x = np.empty(shape=(n_chain, n_iter, n_par))
        par_ids = self.problem.get_reduced_vector(self.problem.x_names)
        if len(par_ids) != n_par:
            raise AssertionError("Mismatch of parameter dimension")
        for i_par, par_id in enumerate(par_ids):
            trace_x[:, :, i_par] = np.asarray(self.data.posterior[par_id])

        # function values
        trace_neglogpost = -np.asarray(self.data.posterior["loggyposty"])

        if (
            trace_x.shape[0] != trace_neglogpost.shape[0]
            or trace_x.shape[1] != trace_neglogpost.shape[1]
            or trace_x.shape[2] != self.problem.dim
        ):
            raise ValueError(
                "Trace dimensions are inconsistent: "
                f"{trace_x.shape=} {trace_neglogpost.shape=} {self.problem.dim=}"
            )

        return McmcPtResult(
            trace_x=np.array(trace_x),
            trace_neglogpost=np.array(trace_neglogpost),
            trace_neglogprior=np.full(trace_neglogpost.shape, np.nan),
            betas=np.array([1.0] * trace_x.shape[0]),
        )<|MERGE_RESOLUTION|>--- conflicted
+++ resolved
@@ -21,11 +21,7 @@
 # https://www.pymc.io/projects/examples/en/latest/case_studies/blackbox_external_likelihood_numpy.html
 
 
-<<<<<<< HEAD
-class AesaraObjectiveOp(at.Op):
-=======
 class PymcObjectiveOp(at.Op):
->>>>>>> 60cbc963
     """Aesara wrapper around a (non-normalized) log-probability function."""
 
     itypes = [at.dvector]  # expects a vector of parameter values when called
@@ -43,21 +39,12 @@
 
         Returns
         -------
-<<<<<<< HEAD
-        AesaraObjectiveOp
-            The created instance.
-        """
-        if objective.has_grad:
-            return AesaraObjectiveWithGradientOp(objective, beta)
-        return AesaraObjectiveOp(objective, beta)
-=======
         PymcObjectiveOp
             The created instance.
         """
         if objective.has_grad:
             return PymcObjectiveWithGradientOp(objective, beta)
         return PymcObjectiveOp(objective, beta)
->>>>>>> 60cbc963
 
     def __init__(self, objective: ObjectiveBase, beta: float = 1.0):
         self._objective: ObjectiveBase = objective
@@ -70,21 +57,13 @@
         outputs[0][0] = np.array(log_prob)
 
 
-<<<<<<< HEAD
-class AesaraObjectiveWithGradientOp(AesaraObjectiveOp):
-=======
 class PymcObjectiveWithGradientOp(PymcObjectiveOp):
->>>>>>> 60cbc963
     """Aesara objective wrapper with gradient."""
 
     def __init__(self, objective: ObjectiveBase, beta: float = 1.0):
         super().__init__(objective, beta)
 
-<<<<<<< HEAD
-        self._log_prob_grad = AesaraGradientOp(objective)
-=======
         self._log_prob_grad = PymcGradientOp(objective, beta)
->>>>>>> 60cbc963
 
     def grad(self, inputs, g):  # noqa
         """Calculate the vector-Jacobian product."""
@@ -94,11 +73,7 @@
         return [g[0] * self._log_prob_grad(theta)]
 
 
-<<<<<<< HEAD
-class AesaraGradientOp(at.Op):
-=======
 class PymcGradientOp(at.Op):
->>>>>>> 60cbc963
     """Aesara wrapper around a (non-normalized) log-probability gradient."""
 
     itypes = [at.dvector]  # expects a vector of parameter values when called
@@ -191,11 +166,7 @@
             raise SamplerImportError("pymc")
 
         problem = self.problem
-<<<<<<< HEAD
-        log_post = AesaraObjectiveOp.create_instance(problem.objective, beta)
-=======
         log_post = PymcObjectiveOp.create_instance(problem.objective, beta)
->>>>>>> 60cbc963
         trace = self.trace
 
         x0 = None
@@ -207,11 +178,7 @@
 
         # create model context
         with pymc.Model():
-<<<<<<< HEAD
-            # uniform prior
-=======
             # parameter bounds as uniform prior
->>>>>>> 60cbc963
             _k = [
                 pymc.Uniform(x_name, lower=lb, upper=ub)
                 for x_name, lb, ub in zip(
