--- conflicted
+++ resolved
@@ -370,7 +370,6 @@
 
     # Iterate over observables.
     for observable_id in observable_ids:
-<<<<<<< HEAD
         df_for_observable = df[df[OBSERVABLE_ID] == observable_id]
 
         # Iterate over groups.
@@ -382,28 +381,6 @@
 
             n_spline_parameters = int(
                 np.ceil(len(df_for_group) * spline_ratio)
-=======
-        group = observable_ids.index(observable_id) + 1
-        df_for_group = df[df[OBSERVABLE_ID] == observable_id]
-
-        n_spline_parameters = int(np.ceil(len(df_for_group) * spline_ratio))
-
-        # Create n_spline_parameters number of spline inner parameters.
-        for par_index in range(n_spline_parameters):
-            par_id = f"{par_type}_{observable_id}_{group}_{par_index + 1}"
-            inner_parameters.append(
-                SplineInnerParameter(
-                    inner_parameter_id=par_id,
-                    inner_parameter_type=InnerParameterType.SPLINE,
-                    scale=LIN,
-                    lb=lb,
-                    ub=ub,
-                    observable_id=observable_id,
-                    group=group,
-                    index=par_index + 1,
-                    estimate=estimate,
-                )
->>>>>>> 7e7a6f32
             )
             if n_spline_parameters < 2:
                 raise ValueError(
@@ -413,7 +390,7 @@
 
             # Create n_spline_parameters number of spline inner parameters.
             for par_index in range(n_spline_parameters):
-                par_id = f"{par_type}_{observable_id}_{group}_{par_index+1}"
+                par_id = f"{par_type}_{observable_id}_{group}_{par_index + 1}"
                 inner_parameters.append(
                     SplineInnerParameter(
                         inner_parameter_id=par_id,
