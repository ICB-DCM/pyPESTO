"""Module for the InnerCalculatorCollector class.

In case of semi-quantitative or qualitative measurements, this class is used
to collect hierarchical inner calculators for each data type and merge their results.
"""

from __future__ import annotations

import copy
from typing import Sequence, Union

import numpy as np

from ..C import (
    AMICI_SIGMAY,
    AMICI_SSIGMAY,
    AMICI_SSIGMAZ,
    AMICI_SY,
    AMICI_Y,
    CENSORED,
    FVAL,
    GRAD,
    HESS,
    INNER_PARAMETERS,
    METHOD,
    MODE_RES,
    ORDINAL,
    ORDINAL_OPTIONS,
    RDATAS,
    RELATIVE,
    RES,
    SEMIQUANTITATIVE,
    SPLINE_APPROXIMATION_OPTIONS,
    SPLINE_KNOTS,
    SPLINE_RATIO,
    SRES,
    InnerParameterType,
    ModeType,
)
from ..objective.amici.amici_calculator import AmiciCalculator
from ..objective.amici.amici_util import (
    add_sim_grad_to_opt_grad,
    filter_return_dict,
    init_return_values,
)

try:
    import amici
    import petab
    from amici.parameter_mapping import ParameterMapping
except ImportError:
    petab = None
    ParameterMapping = None

from .ordinal import OrdinalCalculator, OrdinalInnerSolver, OrdinalProblem
from .relative import RelativeAmiciCalculator, RelativeInnerProblem
from .semiquantitative import (
    SemiquantCalculator,
    SemiquantInnerSolver,
    SemiquantProblem,
)

AmiciModel = Union["amici.Model", "amici.ModelPtr"]
AmiciSolver = Union["amici.Solver", "amici.SolverPtr"]


class InnerCalculatorCollector(AmiciCalculator):
    """Class to collect inner calculators in case of non-quantitative data types.

    Upon import of a petab problem, the PEtab importer checks whether there are
    non-quantitative data types. If so, it creates an instance of this class
    instead of an AmiciCalculator. This class then collects the inner calculators
    for each data type and merges their results with the quantitative results.

    Parameters
    ----------
    data_types:
        List of non-quantitative data types in the problem.
    petab_problem:
        The PEtab problem.
    model:
        The AMICI model.
    edatas:
        The experimental data.
    inner_options:
        Options for the inner problems and solvers.
    """

    def __init__(
        self,
        data_types: set[str],
        petab_problem: "petab.Problem",
        model: AmiciModel,
        edatas: list["amici.ExpData"],
        inner_options: dict,
    ):
        super().__init__()
        self.validate_options(inner_options)

        self.data_types = data_types
        self.inner_calculators: list[
            AmiciCalculator
        ] = []  # TODO make into a dictionary (future PR, together with .hierarchical of Problem)
        self.construct_inner_calculators(
            petab_problem, model, edatas, inner_options
        )

        self.quantitative_data_mask = self._get_quantitative_data_mask(edatas)

        self._known_least_squares_safe = False
        self.semiquant_observable_ids = None

    def initialize(self):
        """Initialize."""
        self.best_fval = np.inf
        for calculator in self.inner_calculators:
            calculator.initialize()

    def construct_inner_calculators(
        self,
        petab_problem: "petab.Problem",
        model: AmiciModel,
        edatas: list["amici.ExpData"],
        inner_options: dict,
    ):
        """Construct inner calculators for each data type."""
        self.necessary_par_dummy_values = {}
        self.best_fval = np.inf

        if RELATIVE in self.data_types:
            relative_inner_problem = RelativeInnerProblem.from_petab_amici(
                petab_problem, model, edatas
            )
            self.necessary_par_dummy_values.update(
                relative_inner_problem.get_dummy_values(scaled=True)
            )
            relative_inner_solver = RelativeAmiciCalculator(
                inner_problem=relative_inner_problem
            )
            self.inner_calculators.append(relative_inner_solver)

        if ORDINAL in self.data_types or CENSORED in self.data_types:
            optimal_scaling_inner_options = {
                key: value
                for key, value in inner_options.items()
                if key in ORDINAL_OPTIONS
            }
            inner_problem_method = optimal_scaling_inner_options.get(
                METHOD, None
            )
            ordinal_inner_problem = OrdinalProblem.from_petab_amici(
                petab_problem, model, edatas, inner_problem_method
            )
            ordinal_inner_solver = OrdinalInnerSolver(
                options=optimal_scaling_inner_options
            )
            ordinal_calculator = OrdinalCalculator(
                ordinal_inner_problem, ordinal_inner_solver
            )
            self.inner_calculators.append(ordinal_calculator)

        if SEMIQUANTITATIVE in self.data_types:
            spline_inner_options = {
                key: value
                for key, value in inner_options.items()
                if key in SPLINE_APPROXIMATION_OPTIONS
            }
            spline_ratio = spline_inner_options.pop(SPLINE_RATIO, None)
            semiquant_problem = SemiquantProblem.from_petab_amici(
                petab_problem, model, edatas, spline_ratio
            )
            semiquant_inner_solver = SemiquantInnerSolver(
                options=spline_inner_options
            )
            semiquant_calculator = SemiquantCalculator(
                semiquant_problem, semiquant_inner_solver
            )
            self.necessary_par_dummy_values.update(
                semiquant_problem.get_noise_dummy_values(scaled=True)
            )
            self.inner_calculators.append(semiquant_calculator)
            self.semiquant_observable_ids = [
                model.getObservableIds()[group - 1]
                for group in semiquant_problem.get_groups_for_xs(
                    InnerParameterType.SPLINE
                )
            ]

        if self.data_types - {
            RELATIVE,
            ORDINAL,
            CENSORED,
            SEMIQUANTITATIVE,
        }:
            unsupported_data_types = self.data_types - {
                RELATIVE,
                ORDINAL,
                CENSORED,
                SEMIQUANTITATIVE,
            }
            raise NotImplementedError(
                f"Data types {unsupported_data_types} are not supported."
            )

    def validate_options(self, inner_options: dict):
        """Validate the inner options.

        Parameters
        ----------
        inner_options:
            Options for the inner problems and solvers.
        """
        for key in inner_options:
            if (
                key not in ORDINAL_OPTIONS
                and key not in SPLINE_APPROXIMATION_OPTIONS
            ):
                raise ValueError(f"Unknown inner option {key}.")

    def _get_quantitative_data_mask(
        self,
        edatas: list["amici.ExpData"],
    ) -> list[np.ndarray]:
        # transform experimental data
        edatas = [
            amici.numpy.ExpDataView(edata)["observedData"] for edata in edatas
        ]

        quantitative_data_mask = [
            np.ones_like(edata, dtype=bool) for edata in edatas
        ]

        # iterate over inner problems
        for calculator in self.inner_calculators:
            inner_parameters = calculator.inner_problem.xs.values()
            # Remove inner parameter masks from quantitative data mask
            for inner_par in inner_parameters:
                for cond_idx, condition_mask in enumerate(
                    quantitative_data_mask
                ):
                    condition_mask[inner_par.ixs[cond_idx]] = False

        # If there is no quantitative data, return None
        if not all(mask.any() for mask in quantitative_data_mask):
            return None

        return quantitative_data_mask

    def get_inner_par_ids(self) -> list[str]:
        """Return the ids of inner parameters of all inner problems."""
        return [
            parameter_id
            for inner_calculator in self.inner_calculators
            for parameter_id in inner_calculator.inner_problem.get_x_ids()
        ]

    def get_interpretable_inner_par_ids(self) -> list[str]:
        """Return the ids of interpretable inner parameters of all inner problems.

        See :func:`InnerProblem.get_interpretable_x_ids`.
        """
        return [
            parameter_id
            for inner_calculator in self.inner_calculators
            for parameter_id in inner_calculator.inner_problem.get_interpretable_x_ids()
        ]

    def get_interpretable_inner_par_bounds(
        self,
    ) -> tuple[np.ndarray, np.ndarray]:
        """Return the bounds of interpretable inner parameters of all inner problems."""
        lb = []
        ub = []
        for inner_calculator in self.inner_calculators:
            (
                lb_i,
                ub_i,
            ) = inner_calculator.inner_problem.get_interpretable_x_bounds()
            lb.extend(lb_i)
            ub.extend(ub_i)
        return np.asarray(lb), np.asarray(ub)

    def __call__(
        self,
        x_dct: dict,
        sensi_orders: tuple[int],
        mode: ModeType,
        amici_model: AmiciModel,
        amici_solver: AmiciSolver,
        edatas: list[amici.ExpData],
        n_threads: int,
        x_ids: Sequence[str],
        parameter_mapping: ParameterMapping,
        fim_for_hess: bool,
    ):
        """Perform the actual AMICI call.

        Called within the :func:`AmiciObjective.__call__` method.
        Calls all the inner calculators and combines the results.

        Parameters
        ----------
        x_dct:
            Parameters for which to compute function value and derivatives.
        sensi_orders:
            Tuple of requested sensitivity orders.
        mode:
            Call mode (function value or residual based).
        amici_model:
            The AMICI model.
        amici_solver:
            The AMICI solver.
        edatas:
            The experimental data.
        n_threads:
            Number of threads for AMICI call.
        x_ids:
            Ids of optimization parameters.
        parameter_mapping:
            Mapping of optimization to simulation parameters.
        fim_for_hess:
            Whether to use the FIM (if available) instead of the Hessian (if
            requested).
        """
        import amici.parameter_mapping

        if mode == MODE_RES and any(
            data_type in self.data_types
            for data_type in [ORDINAL, CENSORED, SEMIQUANTITATIVE]
        ):
            raise NotImplementedError(
                f"Mode {mode} is not implemented for ordinal, censored or semi-quantitative data. "
                "However, it can be used if the only non-quantitative data type is relative data."
            )

        if 2 in sensi_orders and any(
            data_type in self.data_types
            for data_type in [ORDINAL, CENSORED, SEMIQUANTITATIVE]
        ):
            raise ValueError(
                "Hessian and FIM are not implemented for ordinal, censored or semi-quantitative data. "
                "However, they can be used if the only non-quantitative data type is relative data."
            )

        if (
            amici_solver.getSensitivityMethod()
            == amici.SensitivityMethod_adjoint
            and any(
                data_type in self.data_types
                for data_type in [ORDINAL, CENSORED, SEMIQUANTITATIVE]
            )
        ):
            raise NotImplementedError(
                "Adjoint sensitivity analysis is not implemented for ordinal, censored or semi-quantitative data. "
                "However, it can be used if the only non-quantitative data type is relative data."
            )

        # if we're using adjoint sensitivity analysis or need second order
        # sensitivities or are in residual mode, we can do so if the only
        # non-quantitative data type is relative data. In this case, we
        # use the relative calculator directly.
        if (
            amici_solver.getSensitivityMethod()
            == amici.SensitivityMethod_adjoint
            or 2 in sensi_orders
            or mode == MODE_RES
        ):
            relative_calculator = self.inner_calculators[0]
            ret = relative_calculator(
                x_dct=x_dct,
                sensi_orders=sensi_orders,
                mode=mode,
                amici_model=amici_model,
                amici_solver=amici_solver,
                edatas=edatas,
                n_threads=n_threads,
                x_ids=x_ids,
                parameter_mapping=parameter_mapping,
                fim_for_hess=fim_for_hess,
            )
            # only return inner parameters if the objective value improved
            if ret[FVAL] > self.best_fval:
                ret[INNER_PARAMETERS] = None
            return filter_return_dict(ret)

        # get dimension of outer problem
        dim = len(x_ids)

        # initialize return values
        nllh, snllh, s2nllh, chi2, res, sres = init_return_values(
            sensi_orders, mode, dim
        )
        spline_knots = None
        interpretable_inner_pars = []

        # set order in solver
        sensi_order = 0
        if sensi_orders:
            sensi_order = max(sensi_orders)

        amici_solver.setSensitivityOrder(sensi_order)

        x_dct = copy.deepcopy(x_dct)
        x_dct.update(self.necessary_par_dummy_values)
        # fill in parameters
        amici.parameter_mapping.fill_in_parameters(
            edatas=edatas,
            problem_parameters=x_dct,
            scaled_parameters=True,
            parameter_mapping=parameter_mapping,
            amici_model=amici_model,
        )

        # run amici simulation
        rdatas = amici.runAmiciSimulations(
            amici_model,
            amici_solver,
            edatas,
            num_threads=min(n_threads, len(edatas)),
        )

        # if any amici simulation failed, it's unlikely we can compute
        # meaningful inner parameters, so we better just fail early.
        if any(rdata.status != amici.AMICI_SUCCESS for rdata in rdatas):
            ret = {
                FVAL: nllh,
                GRAD: snllh,
                HESS: s2nllh,
                RES: res,
                SRES: sres,
                RDATAS: rdatas,
                SPLINE_KNOTS: None,
                INNER_PARAMETERS: None,
            }
            ret[FVAL] = np.inf
            # if the gradient was requested,
            # we need to provide some value for it
            if 1 in sensi_orders:
                ret[GRAD] = np.full(shape=len(x_ids), fill_value=np.nan)
            return filter_return_dict(ret)

        if (
            not self._known_least_squares_safe
            and mode == MODE_RES
            and 1 in sensi_orders
        ):
            if not amici_model.getAddSigmaResiduals() and any(
                (
                    (r[AMICI_SSIGMAY] is not None and np.any(r[AMICI_SSIGMAY]))
                    or (
                        r[AMICI_SSIGMAZ] is not None
                        and np.any(r[AMICI_SSIGMAZ])
                    )
                )
                for r in rdatas
            ):
                raise RuntimeError(
                    "Cannot use least squares solver with"
                    "parameter dependent sigma! Support can be "
                    "enabled via "
                    "amici_model.setAddSigmaResiduals()."
                )
            self._known_least_squares_safe = True  # don't check this again

        # call inner calculators and collect results
        for calculator in self.inner_calculators:
            inner_result = calculator(
                x_dct=x_dct,
                sensi_orders=sensi_orders,
                mode=mode,
                amici_model=amici_model,
                amici_solver=amici_solver,
                edatas=edatas,
                n_threads=n_threads,
                x_ids=x_ids,
                parameter_mapping=parameter_mapping,
                fim_for_hess=fim_for_hess,
                rdatas=rdatas,
            )
            nllh += inner_result[FVAL]
            if 1 in sensi_orders:
                snllh += inner_result[GRAD]

<<<<<<< HEAD
            if INNER_PARAMETERS in inner_result:
                interpretable_inner_pars.extend(inner_result[INNER_PARAMETERS])
            if SPLINE_KNOTS in inner_result:
                spline_knots = inner_result[SPLINE_KNOTS]
=======
            all_inner_pars.update(inner_result[X_INNER_OPT])
            inner_pars = inner_result.get(INNER_PARAMETERS)
            if inner_pars is not None:
                interpretable_inner_pars.extend(inner_pars)
>>>>>>> ee852cb2

        # add the quantitative data contribution
        if self.quantitative_data_mask is not None:
            quantitative_result = calculate_quantitative_result(
                rdatas=rdatas,
                sensi_orders=sensi_orders,
                edatas=edatas,
                mode=mode,
                quantitative_data_mask=self.quantitative_data_mask,
                dim=dim,
                parameter_mapping=parameter_mapping,
                par_opt_ids=x_ids,
                par_sim_ids=amici_model.getParameterIds(),
            )
            nllh += quantitative_result[FVAL]
            if 1 in sensi_orders:
                snllh += quantitative_result[GRAD]

        ret = {
            FVAL: nllh,
            GRAD: snllh,
            HESS: s2nllh,
            RES: res,
            SRES: sres,
            RDATAS: rdatas,
        }

        # Add inner parameters to return dict
        # only if the objective value improved.
        if ret[FVAL] < self.best_fval:
            ret[SPLINE_KNOTS] = spline_knots
            ret[INNER_PARAMETERS] = (
                interpretable_inner_pars
                if len(interpretable_inner_pars) > 0
                else None
            )
            self.best_fval = ret[FVAL]

        return filter_return_dict(ret)


def calculate_quantitative_result(
    rdatas: list[amici.ReturnDataView],
    edatas: list[amici.ExpData],
    sensi_orders: tuple[int],
    mode: ModeType,
    quantitative_data_mask: list[np.ndarray],
    dim: int,
    parameter_mapping: ParameterMapping,
    par_opt_ids: list[str],
    par_sim_ids: list[str],
):
    """Calculate the function values from rdatas and return as dict."""
    nllh, snllh, s2nllh, chi2, res, sres = init_return_values(
        sensi_orders, mode, dim
    )

    # transform experimental data
    edatas = [
        amici.numpy.ExpDataView(edata)["observedData"] for edata in edatas
    ]

    # calculate the function value
    for rdata, edata, mask in zip(rdatas, edatas, quantitative_data_mask):
        data_i = edata[mask]
        sim_i = rdata[AMICI_Y][mask]
        sigma_i = rdata[AMICI_SIGMAY][mask]

        nllh += 0.5 * np.nansum(
            np.log(2 * np.pi * sigma_i**2) + (data_i - sim_i) ** 2 / sigma_i**2
        )

    # calculate the gradient if requested
    if 1 in sensi_orders:
        parameter_map_sim_var = [
            cond_par_map.map_sim_var for cond_par_map in parameter_mapping
        ]
        # iterate over simulation conditions
        for (
            rdata,
            edata,
            mask,
            condition_map_sim_var,
        ) in zip(
            rdatas,
            edatas,
            quantitative_data_mask,
            parameter_map_sim_var,
        ):
            data_i = edata[mask]
            sim_i = rdata[AMICI_Y][mask]
            sigma_i = rdata[AMICI_SIGMAY][mask]

            n_parameters = rdata[AMICI_SY].shape[1]

            # Get sensitivities of observables and sigmas
            sensitivities_i = np.asarray(
                [
                    rdata[AMICI_SY][:, parameter_index, :][mask]
                    for parameter_index in range(n_parameters)
                ]
            )
            ssigma_i = np.asarray(
                [
                    rdata[AMICI_SSIGMAY][:, parameter_index, :][mask]
                    for parameter_index in range(n_parameters)
                ]
            )
            # calculate the gradient for the condition
            gradient_for_condition = np.nansum(
                np.multiply(
                    ssigma_i,
                    (
                        (
                            np.full(len(data_i), 1)
                            - (data_i - sim_i) ** 2 / sigma_i**2
                        )
                        / sigma_i
                    ),
                ),
                axis=1,
            ) + np.nansum(
                np.multiply(sensitivities_i, ((sim_i - data_i) / sigma_i**2)),
                axis=1,
            )
            add_sim_grad_to_opt_grad(
                par_opt_ids=par_opt_ids,
                par_sim_ids=par_sim_ids,
                condition_map_sim_var=condition_map_sim_var,
                sim_grad=gradient_for_condition,
                opt_grad=snllh,
            )

    ret = {
        FVAL: nllh,
        GRAD: snllh,
        HESS: s2nllh,
        RES: res,
        SRES: sres,
        RDATAS: rdatas,
    }
    return filter_return_dict(ret)<|MERGE_RESOLUTION|>--- conflicted
+++ resolved
@@ -481,17 +481,11 @@
             if 1 in sensi_orders:
                 snllh += inner_result[GRAD]
 
-<<<<<<< HEAD
-            if INNER_PARAMETERS in inner_result:
-                interpretable_inner_pars.extend(inner_result[INNER_PARAMETERS])
-            if SPLINE_KNOTS in inner_result:
-                spline_knots = inner_result[SPLINE_KNOTS]
-=======
-            all_inner_pars.update(inner_result[X_INNER_OPT])
             inner_pars = inner_result.get(INNER_PARAMETERS)
             if inner_pars is not None:
                 interpretable_inner_pars.extend(inner_pars)
->>>>>>> ee852cb2
+            if SPLINE_KNOTS in inner_result:
+                spline_knots = inner_result[SPLINE_KNOTS]
 
         # add the quantitative data contribution
         if self.quantitative_data_mask is not None:
