--- conflicted
+++ resolved
@@ -305,10 +305,6 @@
         pypesto_problem = Problem(
             objective, lb=lb, ub=ub, x_names=x_names, **self.problem_kwargs
         )
-<<<<<<< HEAD
-=======
-
->>>>>>> a1219ad9
         pypesto_problem.set_x_guesses(
             x_guesses[:, pypesto_problem.x_free_indices]
         )
@@ -344,11 +340,7 @@
 
     def sample_startpoints(
         self, problem: InnerProblem, pars: List[InnerParameter]
-<<<<<<< HEAD
-    ):
-=======
     ) -> np.ndarray:
->>>>>>> a1219ad9
         """Sample startpoints for the numerical optimization.
 
         Samples the startpoints for the numerical optimization from a
@@ -360,10 +352,7 @@
             The inner problem to solve.
         pars:
             The inner parameters to sample startpoints for.
-<<<<<<< HEAD
-=======
-
->>>>>>> a1219ad9
+
         Returns
         -------
         The sampled startpoints appended to the cached startpoints.
@@ -380,19 +369,6 @@
         if n_samples <= 0:
             return self.x_guesses
 
-<<<<<<< HEAD
-        lb = np.array(
-            [x.lb if x.lb != -np.inf else self.dummy_lb for x in pars]
-        )
-        ub = np.array(
-            [x.ub if x.ub != np.inf else self.dummy_ub for x in pars]
-        )
-
-        def symlog(x):
-            return np.sign(x) * np.log10(np.abs(x) + 1)
-
-        def inverse_symlog(x):
-=======
         lb = np.nan_to_num([x.lb for x in pars], neginf=self.dummy_lb)
         ub = np.nan_to_num([x.ub for x in pars], posinf=self.dummy_ub)
 
@@ -400,24 +376,15 @@
             return np.sign(x) * np.log10(np.abs(x) + 1)
 
         def inverse_symlog10(x):
->>>>>>> a1219ad9
             return np.sign(x) * (np.power(10, np.abs(x)) - 1)
 
         # Sample startpoints from a log-uniform distribution
         startpoints = np.random.uniform(
-<<<<<<< HEAD
-            low=symlog(lb),
-            high=symlog(ub),
-            size=(n_samples, len(pars)),
-        )
-        startpoints = inverse_symlog(startpoints)
-=======
             low=symlog10(lb),
             high=symlog10(ub),
             size=(n_samples, len(pars)),
         )
         startpoints = inverse_symlog10(startpoints)
->>>>>>> a1219ad9
 
         # Stack the sampled startpoints with the cached startpoints
         if self.x_guesses is not None:
