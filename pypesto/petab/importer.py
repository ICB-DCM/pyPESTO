--- conflicted
+++ resolved
@@ -270,10 +270,10 @@
 
         return obj
 
-<<<<<<< HEAD
     def create_predictor(
             self,
             objective: AmiciObjective = None,
+            amici_output_fields: Sequence[str] = None,
             post_processor: Union[Callable, None] = None,
             post_processor_sensi: Union[Callable, None] = None,
             post_processor_time: Union[Callable, None] = None,
@@ -282,19 +282,6 @@
             condition_ids: Sequence[str] = None,
     ) -> AmiciPredictor:
         """Create a :class:`pypesto.predict.AmiciPredictor`.
-=======
-    def create_prediction(self,
-                          objective: AmiciObjective = None,
-                          amici_output_fields: Sequence[str] = None,
-                          post_processor: Union[Callable, None] = None,
-                          post_processor_sensi: Union[Callable, None] = None,
-                          post_processor_time: Union[Callable, None] = None,
-                          max_chunk_size: Union[int, None] = None,
-                          observable_ids: Sequence[str] = None,
-                          condition_ids: Sequence[str] = None
-                          ) -> AmiciPredictor:
-        """Create a :class:`pypesto.prediction.AmiciPredictor`.
->>>>>>> 99e4a08f
 
         Parameters
         ----------
