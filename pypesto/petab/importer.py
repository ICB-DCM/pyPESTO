"""Contains the PetabImporter class."""
from __future__ import annotations

import importlib
import logging
import os
import shutil
import sys
import tempfile
import warnings
from dataclasses import dataclass
from typing import (
    Any,
    Callable,
    Dict,
    Iterable,
    List,
    Optional,
    Sequence,
    Union,
)

import numpy as np
import pandas as pd

from ..C import CONDITION_SEP, MODE_FUN, MODE_RES, SPLINE_RATIO
from ..hierarchical.calculator import HierarchicalAmiciCalculator
from ..hierarchical.optimal_scaling import (
    OptimalScalingAmiciCalculator,
    OptimalScalingInnerSolver,
    OptimalScalingProblem,
)
from ..hierarchical.problem import InnerProblem
from ..hierarchical.spline_approximation import (
    SplineAmiciCalculator,
    SplineInnerProblem,
    SplineInnerSolver,
)
from ..objective import AggregatedObjective, AmiciObjective
from ..objective.amici import AmiciObjectBuilder
from ..objective.priors import NegLogParameterPriors, get_parameter_prior_dict
from ..predict import AmiciPredictor
from ..problem import Problem
from ..result import PredictionResult
from ..startpoint import FunctionStartpoints, StartpointMethod

try:
    import amici
    import amici.parameter_mapping
    import amici.petab_import
    import amici.petab_objective
    import petab
    from petab.C import PREEQUILIBRATION_CONDITION_ID, SIMULATION_CONDITION_ID
except ImportError:
    pass

logger = logging.getLogger(__name__)


class PetabImporter(AmiciObjectBuilder):
    """
    Importer for Petab files.

    Create an `amici.Model`, an `objective.AmiciObjective` or a
    `pypesto.Problem` from Petab files.
    """

    MODEL_BASE_DIR = "amici_models"

    def __init__(
        self,
        petab_problem: petab.Problem,
        output_folder: str = None,
        model_name: str = None,
        validate_petab: bool = True,
        validate_petab_hierarchical: bool = True,
        hierarchical: bool = False,
        ordinal: bool = False,
        inner_solver_options: Dict = None,
<<<<<<< HEAD
        nonlinear_monotone: bool = False,
=======
>>>>>>> 1f64c817
    ):
        """Initialize importer.

        Parameters
        ----------
        petab_problem:
            Managing access to the model and data.
        output_folder:
            Folder to contain the amici model. Defaults to
            './amici_models/{model_name}'.
        model_name:
            Name of the model, which will in particular be the name of the
            compiled model python module.
        validate_petab:
            Flag indicating if the PEtab problem shall be validated.
        validate_petab_hierarchical:
            Flag indicating if the PEtab problem shall be validated in terms of
            pyPESTO's hierarchical optimization implementation.
        hierarchical:
            Whether to use hierarchical optimization or not, in case the
            underlying PEtab problem has parameters marked for hierarchical
            optimization (non-empty `parameterType` column in the PEtab
<<<<<<< HEAD
            parameter table).
        ordinal:
            Whether ordinal data is used in the optimization problem. In this
            case the Optimal Scaling approach will be used
            to integrate it in an inner optimization subproblem.
=======
            parameter table). Required for ordinal data.
        ordinal:
            Whether ordinal data is used in the optimization problem. In this
            case the Optimal Scaling approach will be used to integrate it
            in an inner optimization subproblem. This requires the `hierarchical`
            flag to be set to `True`.
>>>>>>> 1f64c817
        inner_solver_options:
            Options of the inner solver, passed to constructors of inner solvers.
            If not provided, default options will be used.
        """
        self.petab_problem = petab_problem
        self._hierarchical = hierarchical
        self._ordinal = ordinal
<<<<<<< HEAD
        self._inner_solver_options = inner_solver_options
        if self._inner_solver_options is None:
            self._inner_solver_options = {}
        self._nonlinear_monotone = nonlinear_monotone
=======

        if self._ordinal and not self._hierarchical:
            raise ValueError(
                "Ordinal data requires hierarchical optimization to be "
                "enabled.",
            )

        self._inner_solver_options = inner_solver_options
        if self._inner_solver_options is None:
            self._inner_solver_options = {}
>>>>>>> 1f64c817

        if validate_petab:
            if petab.lint_problem(petab_problem):
                raise ValueError("Invalid PEtab problem.")
        if self._hierarchical and validate_petab_hierarchical:
            from ..hierarchical.petab import (
                validate_hierarchical_petab_problem,
            )

            validate_hierarchical_petab_problem(petab_problem)

        if output_folder is None:
            output_folder = _find_output_folder_name(
                self.petab_problem,
                model_name=model_name,
            )
        self.output_folder = output_folder

        if model_name is None:
            model_name = _find_model_name(self.output_folder)
        self.model_name = model_name

    @staticmethod
    def from_yaml(
        yaml_config: Union[dict, str],
        output_folder: str = None,
        model_name: str = None,
    ) -> PetabImporter:
        """Simplified constructor using a petab yaml file."""
        petab_problem = petab.Problem.from_yaml(yaml_config)

        return PetabImporter(
            petab_problem=petab_problem,
            output_folder=output_folder,
            model_name=model_name,
        )

    def check_gradients(
        self,
        *args,
        rtol: float = 1e-2,
        atol: float = 1e-3,
        mode: Union[str, List[str]] = None,
        multi_eps=None,
        **kwargs,
    ) -> bool:
        """
        Check if gradients match finite differences (FDs).

        Parameters
        ----------
        rtol: relative error tolerance
        atol: absolute error tolerance
        mode: function values or residuals
        objAbsoluteTolerance: absolute tolerance in sensitivity calculation
        objRelativeTolerance: relative tolerance in sensitivity calculation
        multi_eps: multiple test step width for FDs

        Returns
        -------
        match: Whether gradients match FDs (True) or not (False)
        """
        par = np.asarray(self.petab_problem.x_nominal_scaled)
        problem = self.create_problem()
        objective = problem.objective
        free_indices = par[problem.x_free_indices]
        dfs = []
        modes = []

        if mode is None:
            modes = [MODE_FUN, MODE_RES]
        else:
            modes = [mode]

        if multi_eps is None:
            multi_eps = np.array([10 ** (-i) for i in range(3, 9)])

        for mode in modes:
            try:
                dfs.append(
                    objective.check_grad_multi_eps(
                        free_indices,
                        *args,
                        **kwargs,
                        mode=mode,
                        multi_eps=multi_eps,
                    )
                )
            except (RuntimeError, ValueError):
                # Might happen in case PEtab problem not well defined or
                # fails for specified tolerances in forward sensitivities
                return False

        return all(
            [
                any(
                    [
                        np.all(
                            (mode_df.rel_err.values < rtol)
                            | (mode_df.abs_err.values < atol)
                        ),
                    ]
                )
                for mode_df in dfs
            ]
        )

    def create_model(
        self,
        force_compile: bool = False,
        **kwargs,
    ) -> amici.Model:
        """
        Import amici model.

        Parameters
        ----------
        force_compile:
            If False, the model is compiled only if the output folder does not
            exist yet. If True, the output folder is deleted and the model
            (re-)compiled in either case.

            .. warning::
                If `force_compile`, then an existing folder of that name will
                be deleted.

        kwargs: Extra arguments passed to amici.SbmlImporter.sbml2amici
        """
        # courtesy check whether target is folder
        if os.path.exists(self.output_folder) and not os.path.isdir(
            self.output_folder
        ):
            raise AssertionError(
                f"Refusing to remove {self.output_folder} for model "
                f"compilation: Not a folder."
            )

        # add module to path
        if self.output_folder not in sys.path:
            sys.path.insert(0, self.output_folder)

        # compile
        if self._must_compile(force_compile):
            logger.info(
                f"Compiling amici model to folder " f"{self.output_folder}."
            )
            self.compile_model(**kwargs)
        else:
            logger.debug(
                f"Using existing amici model in folder "
                f"{self.output_folder}."
            )

        return self._create_model()

    def _create_model(self) -> amici.Model:
        """Load model module and return the model, no checks/compilation."""
        # load moduĺe
        module = amici.import_model_module(
            module_name=self.model_name, module_path=self.output_folder
        )
        model = module.getModel()
        amici.petab_import.check_model(
            amici_model=model,
            petab_problem=self.petab_problem,
        )

        return model

    def _must_compile(self, force_compile: bool):
        """Check whether the model needs to be compiled first."""
        # asked by user
        if force_compile:
            return True

        # folder does not exist
        if not os.path.exists(self.output_folder) or not os.listdir(
            self.output_folder
        ):
            return True

        # try to import (in particular checks version)
        try:
            # importing will already raise an exception if version wrong
            importlib.import_module(self.model_name)
        except ModuleNotFoundError:
            return True
        except amici.AmiciVersionError as e:
            logger.info(
                "amici model will be re-imported due to version "
                f"mismatch: {e}"
            )
            return True

        # no need to (re-)compile
        return False

    def compile_model(self, **kwargs):
        """
        Compile the model.

        If the output folder exists already, it is first deleted.

        Parameters
        ----------
        kwargs: Extra arguments passed to `amici.SbmlImporter.sbml2amici`.

        """
        # delete output directory
        if os.path.exists(self.output_folder):
            shutil.rmtree(self.output_folder)

        amici.petab_import.import_model(
            petab_problem=self.petab_problem,
            model_name=self.model_name,
            model_output_dir=self.output_folder,
            **kwargs,
        )

    def create_solver(self, model: amici.Model = None) -> amici.Solver:
        """Return model solver."""
        # create model
        if model is None:
            model = self.create_model()

        solver = model.getSolver()
        return solver

    def create_edatas(
        self, model: amici.Model = None, simulation_conditions=None
    ) -> List[amici.ExpData]:
        """Create list of amici.ExpData objects."""
        # create model
        if model is None:
            model = self.create_model()

        return amici.petab_objective.create_edatas(
            amici_model=model,
            petab_problem=self.petab_problem,
            simulation_conditions=simulation_conditions,
        )

    def create_objective(
        self,
        model: amici.Model = None,
        solver: amici.Solver = None,
        edatas: Sequence[amici.ExpData] = None,
        force_compile: bool = False,
        **kwargs,
    ) -> AmiciObjective:
        """Create a :class:`pypesto.AmiciObjective`.

        Parameters
        ----------
        model:
            The AMICI model.
        solver:
            The AMICI solver.
        edatas:
            The experimental data in AMICI format.
        force_compile:
            Whether to force-compile the model if not passed.
        **kwargs:
            Additional arguments passed on to the objective.
<<<<<<< HEAD
            In case of ordinal measurements, inner_solver_options can optionally be passed here,
            otherwise, those given to the importer constructor (or inner solver defaults) will be chosen.
=======
            In case of ordinal measurements, Inner_solver_options can optionally be passed here.
            If none are given, inner_solver_options given to the importer constructor
            (or inner solver defaults) will be chosen.
>>>>>>> 1f64c817

        Returns
        -------
        objective:
            A :class:`pypesto.AmiciObjective` for the model and the data.
        """
        # get simulation conditions
        simulation_conditions = petab.get_simulation_conditions(
            self.petab_problem.measurement_df
        )

        # create model
        if model is None:
            model = self.create_model(force_compile=force_compile)
        # create solver
        if solver is None:
            solver = self.create_solver(model)
        # create conditions and edatas from measurement data
        if edatas is None:
            edatas = self.create_edatas(
                model=model, simulation_conditions=simulation_conditions
            )

        parameter_mapping = amici.petab_objective.create_parameter_mapping(
            petab_problem=self.petab_problem,
            simulation_conditions=simulation_conditions,
            scaled_parameters=True,
            amici_model=model,
            fill_fixed_parameters=False,
        )

        par_ids = self.petab_problem.x_ids

        # fill in dummy parameters (this is needed since some objective
        #  initialization e.g. checks for preeq parameters)
        problem_parameters = {
            key: val
            for key, val in zip(
                self.petab_problem.x_ids, self.petab_problem.x_nominal_scaled
            )
        }
        amici.parameter_mapping.fill_in_parameters(
            edatas=edatas,
            problem_parameters=problem_parameters,
            scaled_parameters=True,
            parameter_mapping=parameter_mapping,
            amici_model=model,
        )

        calculator = None
        amici_reporting = None

        if self._ordinal and self._hierarchical:
            inner_solver_options = kwargs.pop('inner_solver_options', None)
            inner_solver_options = (
                inner_solver_options
                if inner_solver_options is not None
                else self._inner_solver_options
            )
            inner_problem_method = inner_solver_options.get('method', None)

            inner_problem = OptimalScalingProblem.from_petab_amici(
                self.petab_problem, model, edatas, inner_problem_method
            )
            inner_solver = OptimalScalingInnerSolver(
                options=inner_solver_options
            )
            calculator = OptimalScalingAmiciCalculator(
                inner_problem, inner_solver
            )
            amici_reporting = amici.RDataReporting.residuals

            # FIXME: currently not supported with hierarchical
            if 'guess_steadystate' in kwargs and kwargs['guess_steadystate']:
                warnings.warn(
                    "`guess_steadystate` not supported with optimal scaling. Disabling `guess_steadystate`."
                )
            kwargs['guess_steadystate'] = False
        elif self._hierarchical:
            inner_problem = InnerProblem.from_petab_amici(
                self.petab_problem, model, edatas
            )
            calculator = HierarchicalAmiciCalculator(inner_problem)
            amici_reporting = amici.RDataReporting.full
            inner_parameter_ids = calculator.inner_problem.get_x_ids()
            par_ids = [x for x in par_ids if x not in inner_parameter_ids]

            # FIXME: currently not supported with hierarchical
            if 'guess_steadystate' in kwargs and kwargs['guess_steadystate']:
                warnings.warn(
                    "`guess_steadystate` not supported with hierarchical optimization. Disabling `guess_steadystate`."
                )
<<<<<<< HEAD
            kwargs['guess_steadystate'] = False

        if self._ordinal:
            inner_solver_options = kwargs.pop('inner_solver_options', None)
            inner_solver_options = (
                inner_solver_options
                if inner_solver_options is not None
                else self._inner_solver_options
            )
            inner_problem_method = inner_solver_options.get('method', None)

            inner_problem = OptimalScalingProblem.from_petab_amici(
                self.petab_problem, model, edatas, inner_problem_method
            )
            inner_solver = OptimalScalingInnerSolver(
                options=inner_solver_options
            )
            calculator = OptimalScalingAmiciCalculator(
                inner_problem, inner_solver
            )
            amici_reporting = amici.RDataReporting.full

            # FIXME: currently not supported with hierarchical
            if 'guess_steadystate' in kwargs and kwargs['guess_steadystate']:
                warnings.warn(
                    "`guess_steadystate` not supported with optimal scaling. Disabling `guess_steadystate`."
                )
            kwargs['guess_steadystate'] = False

        if self._nonlinear_monotone:
            inner_solver_options = kwargs.pop('inner_solver_options', None)
            inner_solver_options = (
                inner_solver_options
                if inner_solver_options is not None
                else self._inner_solver_options
            )
            spline_ratio = inner_solver_options.get(SPLINE_RATIO, None)

            inner_problem = SplineInnerProblem.from_petab_amici(
                self.petab_problem, model, edatas, spline_ratio
            )
            inner_solver = SplineInnerSolver(options=inner_solver_options)
            calculator = SplineAmiciCalculator(inner_problem, inner_solver)
            amici_reporting = amici.RDataReporting.full
            # FIXME: currently not supported with hierarchical
=======
>>>>>>> 1f64c817
            kwargs['guess_steadystate'] = False

        # create objective
        obj = AmiciObjective(
            amici_model=model,
            amici_solver=solver,
            edatas=edatas,
            x_ids=par_ids,
            x_names=par_ids,
            parameter_mapping=parameter_mapping,
            amici_object_builder=self,
            calculator=calculator,
            amici_reporting=amici_reporting,
            **kwargs,
        )

        return obj

    def create_predictor(
        self,
        objective: AmiciObjective = None,
        amici_output_fields: Sequence[str] = None,
        post_processor: Union[Callable, None] = None,
        post_processor_sensi: Union[Callable, None] = None,
        post_processor_time: Union[Callable, None] = None,
        max_chunk_size: Union[int, None] = None,
        output_ids: Sequence[str] = None,
        condition_ids: Sequence[str] = None,
    ) -> AmiciPredictor:
        """Create a :class:`pypesto.predict.AmiciPredictor`.

        The `AmiciPredictor` facilitates generation of predictions from
        parameter vectors.

        Parameters
        ----------
        objective:
            An objective object, which will be used to get model simulations
        amici_output_fields:
            keys that exist in the return data object from AMICI, which should
            be available for the post-processors
        post_processor:
            A callable function which applies postprocessing to the simulation
            results. Default are the observables of the AMICI model.
            This method takes a list of ndarrays (as returned in the field
            ['y'] of amici ReturnData objects) as input.
        post_processor_sensi:
            A callable function which applies postprocessing to the
            sensitivities of the simulation results. Default are the
            observable sensitivities of the AMICI model.
            This method takes two lists of ndarrays (as returned in the
            fields ['y'] and ['sy'] of amici ReturnData objects) as input.
        post_processor_time:
            A callable function which applies postprocessing to the timepoints
            of the simulations. Default are the timepoints of the amici model.
            This method takes a list of ndarrays (as returned in the field
            ['t'] of amici ReturnData objects) as input.
        max_chunk_size:
            In some cases, we don't want to compute all predictions at once
            when calling the prediction function, as this might not fit into
            the memory for large datasets and models.
            Here, the user can specify a maximum number of conditions, which
            should be simulated at a time.
            Default is 0 meaning that all conditions will be simulated.
            Other values are only applicable, if an output file is specified.
        output_ids:
            IDs of outputs, if post-processing is used
        condition_ids:
            IDs of conditions, if post-processing is used

        Returns
        -------
        predictor:
            A :class:`pypesto.predict.AmiciPredictor` for the model, using
            the outputs of the AMICI model and the timepoints from the
            PEtab data
        """
        # if the user didn't pass an objective function, we create it first
        if objective is None:
            objective = self.create_objective()

        # create a identifiers of preequilibration and simulation condition ids
        # which can then be stored in the prediction result
        edata_conditions = (
            objective.amici_object_builder.petab_problem.get_simulation_conditions_from_measurement_df()
        )
        if PREEQUILIBRATION_CONDITION_ID not in list(edata_conditions.columns):
            preeq_dummy = [''] * edata_conditions.shape[0]
            edata_conditions[PREEQUILIBRATION_CONDITION_ID] = preeq_dummy
        edata_conditions.drop_duplicates(inplace=True)

        if condition_ids is None:
            condition_ids = [
                edata_conditions.loc[id, PREEQUILIBRATION_CONDITION_ID]
                + CONDITION_SEP
                + edata_conditions.loc[id, SIMULATION_CONDITION_ID]
                for id in edata_conditions.index
            ]

        # wrap around AmiciPredictor
        predictor = AmiciPredictor(
            amici_objective=objective,
            amici_output_fields=amici_output_fields,
            post_processor=post_processor,
            post_processor_sensi=post_processor_sensi,
            post_processor_time=post_processor_time,
            max_chunk_size=max_chunk_size,
            output_ids=output_ids,
            condition_ids=condition_ids,
        )

        return predictor

    def create_prior(self) -> Union[NegLogParameterPriors, None]:
        """
        Create a prior from the parameter table.

        Returns None, if no priors are defined.
        """
        prior_list = []

        if petab.OBJECTIVE_PRIOR_TYPE in self.petab_problem.parameter_df:
            for i, x_id in enumerate(self.petab_problem.x_ids):
                prior_type_entry = self.petab_problem.parameter_df.loc[
                    x_id, petab.OBJECTIVE_PRIOR_TYPE
                ]

                if (
                    isinstance(prior_type_entry, str)
                    and prior_type_entry != petab.PARAMETER_SCALE_UNIFORM
                ):
                    prior_params = [
                        float(param)
                        for param in self.petab_problem.parameter_df.loc[
                            x_id, petab.OBJECTIVE_PRIOR_PARAMETERS
                        ].split(';')
                    ]

                    scale = self.petab_problem.parameter_df.loc[
                        x_id, petab.PARAMETER_SCALE
                    ]

                    prior_list.append(
                        get_parameter_prior_dict(
                            i, prior_type_entry, prior_params, scale
                        )
                    )

        if len(prior_list):
            return NegLogParameterPriors(prior_list)
        else:
            return None

    def create_startpoint_method(self, **kwargs) -> StartpointMethod:
        """Create a startpoint method.

        Parameters
        ----------
        **kwargs:
            Additional keyword arguments passed on to
            :meth:`pypesto.startpoint.FunctionStartpoints.__init__`.
        """

        def startpoint_method(n_starts: int, **kwargs):
            return petab.sample_parameter_startpoints(
                self.petab_problem.parameter_df, n_starts=n_starts
            )

        return FunctionStartpoints(function=startpoint_method, **kwargs)

    def create_problem(
        self,
        objective: AmiciObjective = None,
        x_guesses: Optional[Iterable[float]] = None,
        problem_kwargs: Dict[str, Any] = None,
        **kwargs,
    ) -> Problem:
        """Create a :class:`pypesto.Problem`.

        Parameters
        ----------
        objective:
            Objective as created by `create_objective`.
        x_guesses:
            Guesses for the parameter values, shape (g, dim), where g denotes
            the number of guesses. These are used as start points in the
            optimization.
        problem_kwargs:
            Passed to the `pypesto.Problem` constructor.
        **kwargs:
            Additional key word arguments passed on to the objective,
            if not provided.

        Returns
        -------
        problem:
            A :class:`pypesto.Problem` for the objective.
        """
        if objective is None:
            objective = self.create_objective(**kwargs)

        x_fixed_indices = self.petab_problem.x_fixed_indices
        x_fixed_vals = self.petab_problem.x_nominal_fixed_scaled
        x_ids = self.petab_problem.x_ids
        lb = self.petab_problem.lb_scaled
        ub = self.petab_problem.ub_scaled

        # Raise error if the correct calculator is not used.
<<<<<<< HEAD
        if self._hierarchical:
=======

        if self._ordinal:
            if not isinstance(
                objective.calculator, OptimalScalingAmiciCalculator
            ):
                raise AssertionError(
                    f"If the measurements are ordinal, the `calculator` attribute of the `objective` has to be {OptimalScalingAmiciCalculator} and not {objective.calculator}."
                )
        elif self._hierarchical:
>>>>>>> 1f64c817
            if not isinstance(
                objective.calculator, HierarchicalAmiciCalculator
            ):
                raise AssertionError(
                    f"If hierarchical optimization is enabled, the `calculator` attribute of the `objective` has to be {HierarchicalAmiciCalculator} and not {objective.calculator}."
                )
<<<<<<< HEAD
        if self._ordinal:
            if not isinstance(
                objective.calculator, OptimalScalingAmiciCalculator
            ):
                raise AssertionError(
                    f"If the measurements are ordinal, the `calculator` attribute of the `objective` has to be {OptimalScalingAmiciCalculator} and not {objective.calculator}."
                )
=======
>>>>>>> 1f64c817
        # In case of hierarchical optimization, parameters estimated in the
        # inner subproblem are removed from the outer problem
        if self._hierarchical:
            inner_parameter_ids = (
                objective.calculator.inner_problem.get_x_ids()
            )
            lb = [b for x, b in zip(x_ids, lb) if x not in inner_parameter_ids]
            ub = [b for x, b in zip(x_ids, ub) if x not in inner_parameter_ids]
            x_ids = [x for x in x_ids if x not in inner_parameter_ids]
            x_fixed_indices = list(
                map(x_ids.index, self.petab_problem.x_fixed_ids)
            )

        x_scales = [
            self.petab_problem.parameter_df.loc[x_id, petab.PARAMETER_SCALE]
            for x_id in x_ids
        ]

        if problem_kwargs is None:
            problem_kwargs = {}

        prior = self.create_prior()

        if prior is not None:
            if self._hierarchical or self._ordinal:
                raise NotImplementedError(
                    "Hierarchical or optimal scaling "
                    "optimization in combination with priors "
                    "is not yet supported."
                )
            objective = AggregatedObjective([objective, prior])

        problem = Problem(
            objective=objective,
            lb=lb,
            ub=ub,
            x_fixed_indices=x_fixed_indices,
            x_fixed_vals=x_fixed_vals,
            x_guesses=x_guesses,
            x_names=x_ids,
            x_scales=x_scales,
            x_priors_defs=prior,
            **problem_kwargs,
        )

        return problem

    def rdatas_to_measurement_df(
        self,
        rdatas: Sequence[amici.ReturnData],
        model: amici.Model = None,
    ) -> pd.DataFrame:
        """
        Create a measurement dataframe in the petab format.

        Parameters
        ----------
        rdatas:
            A list of rdatas as produced by
            pypesto.AmiciObjective.__call__(x, return_dict=True)['rdatas'].
        model:
            The amici model.

        Returns
        -------
        measurement_df:
            A dataframe built from the rdatas in the format as in
            self.petab_problem.measurement_df.
        """
        # create model
        if model is None:
            model = self.create_model()

        measurement_df = self.petab_problem.measurement_df

        return amici.petab_objective.rdatas_to_measurement_df(
            rdatas, model, measurement_df
        )

    def rdatas_to_simulation_df(
        self,
        rdatas: Sequence[amici.ReturnData],
        model: amici.Model = None,
    ) -> pd.DataFrame:
        """
        See `rdatas_to_measurement_df`.

        Execpt a petab simulation dataframe is created, i.e. the measurement
        column label is adjusted.
        """
        return self.rdatas_to_measurement_df(rdatas, model).rename(
            columns={petab.MEASUREMENT: petab.SIMULATION}
        )

    def prediction_to_petab_measurement_df(
        self,
        prediction: PredictionResult,
        predictor: AmiciPredictor = None,
    ) -> pd.DataFrame:
        """
        Cast prediction into a dataframe.

        If a PEtab problem is simulated without post-processing, then the
        result can be cast into a PEtab measurement or simulation dataframe

        Parameters
        ----------
        prediction:
            A prediction result as produced by an AmiciPredictor
        predictor:
            The AmiciPredictor function

        Returns
        -------
        measurement_df:
            A dataframe built from the rdatas in the format as in
            self.petab_problem.measurement_df.
        """

        # create rdata-like dicts from the prediction result
        @dataclass
        class FakeRData:
            ts: np.ndarray
            y: np.ndarray

        rdatas = [
            FakeRData(ts=condition.timepoints, y=condition.output)
            for condition in prediction.conditions
        ]

        # add an AMICI model, if possible
        model = None
        if predictor is not None:
            model = predictor.amici_objective.amici_model

        return self.rdatas_to_measurement_df(rdatas, model)

    def prediction_to_petab_simulation_df(
        self,
        prediction: PredictionResult,
        predictor: AmiciPredictor = None,
    ) -> pd.DataFrame:
        """
        See `prediction_to_petab_measurement_df`.

        Except a PEtab simulation dataframe is created, i.e. the measurement
        column label is adjusted.
        """
        return self.prediction_to_petab_measurement_df(
            prediction, predictor
        ).rename(columns={petab.MEASUREMENT: petab.SIMULATION})


def _find_output_folder_name(
    petab_problem: petab.Problem,
    model_name: str,
) -> str:
    """
    Find a name for storing the compiled amici model in.

    If available, use the sbml model name from the `petab_problem` or the
    provided `model_name` (latter is given priority), otherwise create a
    unique name. The folder will be located in the
    `PetabImporter.MODEL_BASE_DIR` subdirectory of the current directory.
    """
    # check whether location for amici model is a file
    if os.path.exists(PetabImporter.MODEL_BASE_DIR) and not os.path.isdir(
        PetabImporter.MODEL_BASE_DIR
    ):
        raise AssertionError(
            f"{PetabImporter.MODEL_BASE_DIR} exists and is not a directory, "
            f"thus cannot create a directory for the compiled amici model."
        )

    # create base directory if non-existent
    if not os.path.exists(PetabImporter.MODEL_BASE_DIR):
        os.makedirs(PetabImporter.MODEL_BASE_DIR)

    # try sbml model id
    sbml_model_id = petab_problem.sbml_model.getId()
    if model_name is not None:
        sbml_model_id = model_name

    if sbml_model_id:
        output_folder = os.path.abspath(
            os.path.join(PetabImporter.MODEL_BASE_DIR, sbml_model_id)
        )
    else:
        # create random folder name
        output_folder = os.path.abspath(
            tempfile.mkdtemp(dir=PetabImporter.MODEL_BASE_DIR)
        )
    return output_folder


def _find_model_name(output_folder: str) -> str:
    """Just re-use the last part of the output folder."""
    return os.path.split(os.path.normpath(output_folder))[-1]<|MERGE_RESOLUTION|>--- conflicted
+++ resolved
@@ -77,10 +77,7 @@
         hierarchical: bool = False,
         ordinal: bool = False,
         inner_solver_options: Dict = None,
-<<<<<<< HEAD
         nonlinear_monotone: bool = False,
-=======
->>>>>>> 1f64c817
     ):
         """Initialize importer.
 
@@ -103,20 +100,12 @@
             Whether to use hierarchical optimization or not, in case the
             underlying PEtab problem has parameters marked for hierarchical
             optimization (non-empty `parameterType` column in the PEtab
-<<<<<<< HEAD
-            parameter table).
-        ordinal:
-            Whether ordinal data is used in the optimization problem. In this
-            case the Optimal Scaling approach will be used
-            to integrate it in an inner optimization subproblem.
-=======
             parameter table). Required for ordinal data.
         ordinal:
             Whether ordinal data is used in the optimization problem. In this
             case the Optimal Scaling approach will be used to integrate it
             in an inner optimization subproblem. This requires the `hierarchical`
             flag to be set to `True`.
->>>>>>> 1f64c817
         inner_solver_options:
             Options of the inner solver, passed to constructors of inner solvers.
             If not provided, default options will be used.
@@ -124,12 +113,7 @@
         self.petab_problem = petab_problem
         self._hierarchical = hierarchical
         self._ordinal = ordinal
-<<<<<<< HEAD
-        self._inner_solver_options = inner_solver_options
-        if self._inner_solver_options is None:
-            self._inner_solver_options = {}
         self._nonlinear_monotone = nonlinear_monotone
-=======
 
         if self._ordinal and not self._hierarchical:
             raise ValueError(
@@ -140,7 +124,6 @@
         self._inner_solver_options = inner_solver_options
         if self._inner_solver_options is None:
             self._inner_solver_options = {}
->>>>>>> 1f64c817
 
         if validate_petab:
             if petab.lint_problem(petab_problem):
@@ -405,14 +388,9 @@
             Whether to force-compile the model if not passed.
         **kwargs:
             Additional arguments passed on to the objective.
-<<<<<<< HEAD
-            In case of ordinal measurements, inner_solver_options can optionally be passed here,
-            otherwise, those given to the importer constructor (or inner solver defaults) will be chosen.
-=======
             In case of ordinal measurements, Inner_solver_options can optionally be passed here.
             If none are given, inner_solver_options given to the importer constructor
             (or inner solver defaults) will be chosen.
->>>>>>> 1f64c817
 
         Returns
         -------
@@ -491,43 +469,22 @@
                     "`guess_steadystate` not supported with optimal scaling. Disabling `guess_steadystate`."
                 )
             kwargs['guess_steadystate'] = False
-        elif self._hierarchical:
-            inner_problem = InnerProblem.from_petab_amici(
-                self.petab_problem, model, edatas
-            )
-            calculator = HierarchicalAmiciCalculator(inner_problem)
-            amici_reporting = amici.RDataReporting.full
-            inner_parameter_ids = calculator.inner_problem.get_x_ids()
-            par_ids = [x for x in par_ids if x not in inner_parameter_ids]
-
-            # FIXME: currently not supported with hierarchical
-            if 'guess_steadystate' in kwargs and kwargs['guess_steadystate']:
-                warnings.warn(
-                    "`guess_steadystate` not supported with hierarchical optimization. Disabling `guess_steadystate`."
-                )
-<<<<<<< HEAD
-            kwargs['guess_steadystate'] = False
-
-        if self._ordinal:
+
+        elif self._nonlinear_monotone and self._hierarchical:
             inner_solver_options = kwargs.pop('inner_solver_options', None)
             inner_solver_options = (
                 inner_solver_options
                 if inner_solver_options is not None
                 else self._inner_solver_options
             )
-            inner_problem_method = inner_solver_options.get('method', None)
-
-            inner_problem = OptimalScalingProblem.from_petab_amici(
-                self.petab_problem, model, edatas, inner_problem_method
-            )
-            inner_solver = OptimalScalingInnerSolver(
-                options=inner_solver_options
-            )
-            calculator = OptimalScalingAmiciCalculator(
-                inner_problem, inner_solver
-            )
+            spline_ratio = inner_solver_options.get(SPLINE_RATIO, None)
+
+            inner_problem = SplineInnerProblem.from_petab_amici(
+                self.petab_problem, model, edatas, spline_ratio
+            )
+            inner_solver = SplineInnerSolver(options=inner_solver_options)
+            calculator = SplineAmiciCalculator(inner_problem, inner_solver)
             amici_reporting = amici.RDataReporting.full
-
             # FIXME: currently not supported with hierarchical
             if 'guess_steadystate' in kwargs and kwargs['guess_steadystate']:
                 warnings.warn(
@@ -535,24 +492,20 @@
                 )
             kwargs['guess_steadystate'] = False
 
-        if self._nonlinear_monotone:
-            inner_solver_options = kwargs.pop('inner_solver_options', None)
-            inner_solver_options = (
-                inner_solver_options
-                if inner_solver_options is not None
-                else self._inner_solver_options
-            )
-            spline_ratio = inner_solver_options.get(SPLINE_RATIO, None)
-
-            inner_problem = SplineInnerProblem.from_petab_amici(
-                self.petab_problem, model, edatas, spline_ratio
-            )
-            inner_solver = SplineInnerSolver(options=inner_solver_options)
-            calculator = SplineAmiciCalculator(inner_problem, inner_solver)
+        elif self._hierarchical:
+            inner_problem = InnerProblem.from_petab_amici(
+                self.petab_problem, model, edatas
+            )
+            calculator = HierarchicalAmiciCalculator(inner_problem)
             amici_reporting = amici.RDataReporting.full
+            inner_parameter_ids = calculator.inner_problem.get_x_ids()
+            par_ids = [x for x in par_ids if x not in inner_parameter_ids]
+
             # FIXME: currently not supported with hierarchical
-=======
->>>>>>> 1f64c817
+            if 'guess_steadystate' in kwargs and kwargs['guess_steadystate']:
+                warnings.warn(
+                    "`guess_steadystate` not supported with hierarchical optimization. Disabling `guess_steadystate`."
+                )
             kwargs['guess_steadystate'] = False
 
         # create objective
@@ -761,9 +714,6 @@
         ub = self.petab_problem.ub_scaled
 
         # Raise error if the correct calculator is not used.
-<<<<<<< HEAD
-        if self._hierarchical:
-=======
 
         if self._ordinal:
             if not isinstance(
@@ -772,24 +722,18 @@
                 raise AssertionError(
                     f"If the measurements are ordinal, the `calculator` attribute of the `objective` has to be {OptimalScalingAmiciCalculator} and not {objective.calculator}."
                 )
+        elif self._nonlinear_monotone:
+            if not isinstance(objective.calculator, SplineAmiciCalculator):
+                raise AssertionError(
+                    f"If the measurements are nonlinear-monotone, the `calculator` attribute of the `objective` has to be {SplineAmiciCalculator} and not {objective.calculator}."
+                )
         elif self._hierarchical:
->>>>>>> 1f64c817
             if not isinstance(
                 objective.calculator, HierarchicalAmiciCalculator
             ):
                 raise AssertionError(
                     f"If hierarchical optimization is enabled, the `calculator` attribute of the `objective` has to be {HierarchicalAmiciCalculator} and not {objective.calculator}."
                 )
-<<<<<<< HEAD
-        if self._ordinal:
-            if not isinstance(
-                objective.calculator, OptimalScalingAmiciCalculator
-            ):
-                raise AssertionError(
-                    f"If the measurements are ordinal, the `calculator` attribute of the `objective` has to be {OptimalScalingAmiciCalculator} and not {objective.calculator}."
-                )
-=======
->>>>>>> 1f64c817
         # In case of hierarchical optimization, parameters estimated in the
         # inner subproblem are removed from the outer problem
         if self._hierarchical:
