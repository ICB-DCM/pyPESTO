"""
PEtab
=====

pyPESTO support for the PEtab data format.
"""
import warnings

from .importer import PetabImporter
<<<<<<< HEAD
from .petab_jl_importer import PetabJlImporter
from .pysb_importer import PetabImporterPysb
=======
>>>>>>> 462481ee

# PEtab and amici are optional dependencies


try:
    import petab
except ImportError:
    warnings.warn(
        "PEtab import requires an installation of petab "
        "(https://github.com/PEtab-dev/PEtab). "
        "Install via `pip3 install petab`."
    )
try:
    import amici
except ImportError:
    warnings.warn(
        "PEtab import requires an installation of amici "
        "(https://github.com/AMICI-dev/AMICI). "
        "Install via `pip3 install amici`."
    )<|MERGE_RESOLUTION|>--- conflicted
+++ resolved
@@ -7,11 +7,7 @@
 import warnings
 
 from .importer import PetabImporter
-<<<<<<< HEAD
 from .petab_jl_importer import PetabJlImporter
-from .pysb_importer import PetabImporterPysb
-=======
->>>>>>> 462481ee
 
 # PEtab and amici are optional dependencies
 
