--- conflicted
+++ resolved
@@ -1,7 +1,7 @@
 # noqa: D400,D205
 """
 pyPESTO
-=======
+-------
 
 Parameter Estimation TOolbox for python.
 """
@@ -41,7 +41,6 @@
 )
 
 # import simple modules as submodules
-<<<<<<< HEAD
 from . import (
     engine,
     logging,
@@ -52,13 +51,5 @@
 )
 
 # isort: on
-=======
-from . import engine
-from . import logging
-from . import startpoint
-from . import store
-from . import visualize
-from . import C
->>>>>>> 8c3db35c
 
 logging.log()