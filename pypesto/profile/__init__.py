--- conflicted
+++ resolved
@@ -1,24 +1,10 @@
 """
 Profile
-=======
+-------
 """
 
-<<<<<<< HEAD
 from .approximate import approximate_parameter_profile
 from .options import ProfileOptions
 from .profile import parameter_profile
 from .util import calculate_approximate_ci, chi2_quantile_to_ratio
-from .validation_intervals import validation_profile_significance
-=======
-from .profile import (
-    parameter_profile)
-from .approximate import (
-    approximate_parameter_profile)
-from .options import (
-    ProfileOptions)
-from .validation_intervals import (
-    validation_profile_significance)
-from .util import (
-    chi2_quantile_to_ratio,
-    calculate_approximate_ci)
->>>>>>> c8c96d76
+from .validation_intervals import validation_profile_significance