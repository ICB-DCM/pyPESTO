--- conflicted
+++ resolved
@@ -146,17 +146,9 @@
     # sort by best fval
     result.optimize_result.sort()
 
-<<<<<<< HEAD
-    if filename == "Auto" and filename_hist is not None:
-        filename = filename_hist
-    autosave(filename=filename,
-             result=result,
-             type="optimize")
-=======
     # if history file provided, set storage file to that one
     if filename == "Auto" and history_file is not None:
         filename = history_file
     autosave(filename=filename, result=result, type="optimization")
->>>>>>> d7e2d5fc
 
     return result