--- conflicted
+++ resolved
@@ -63,13 +63,6 @@
     # do multistart optimization
     for j in range(0, n_starts):
         startpoint = startpoints[j, :]
-<<<<<<< HEAD
-        try:
-            optimizer_result = optimizer.minimize(problem, startpoint)
-            result.optimize_result.append(optimizer_result=optimizer_result)
-        except Exception as err:
-            print(('start ' + str(j) + ' failed: {0}').format(err))
-=======
         if startpoint_resampling:
             valid_startpoint = problem.objective(startpoint) < float('inf')
             while not valid_startpoint:
@@ -95,7 +88,6 @@
             optimizer_result = optimizer.minimize(problem, startpoint, j)
 
         result.optimize_result.append(optimizer_result=optimizer_result)
->>>>>>> 49728e31
 
     # sort by best fval
     result.optimize_result.sort()
