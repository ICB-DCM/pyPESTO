import numpy as np
import scipy.optimize
import re
import abc
import time
import logging
from typing import Dict

from ..objective import (OptimizerHistory, HistoryOptions, CsvHistory)
from ..objective.history import HistoryBase
from ..problem import Problem
from .result import OptimizerResult


try:
    import ipopt
except ImportError:
    ipopt = None

try:
    import dlib
except ImportError:
    dlib = None

<<<<<<< HEAD
=======
try:
    import pyswarm
except ImportError:
    pyswarm = None

>>>>>>> f4ce876b
EXITFLAG_LOADED_FROM_FILE = -99

logger = logging.getLogger(__name__)


def history_decorator(minimize):
    """
    Default decorator for the minimize() method to initialize and extract
    information stored in the history.
    """

    def wrapped_minimize(self, problem, x0, id, allow_failed_starts,
                         history_options=None):
        objective = problem.objective

        # initialize the objective
        objective.initialize()

        # create optimizer history
        if history_options is None:
            history_options = HistoryOptions()
        history = history_options.create_history(
            id=id, x_names=[problem.x_names[ix]
                            for ix in problem.x_free_indices])
        optimizer_history = OptimizerHistory(history=history, x0=x0)

        # plug in history for the objective to record it
        objective.history = optimizer_history

        # perform the actual minimization
        try:
            result = minimize(self, problem, x0, id, history_options)
            objective.history.finalize()
            result.id = id
        except Exception as err:
            if allow_failed_starts:
                logger.error(f'start {id} failed: {err}')
                result = OptimizerResult(
                    x0=x0, exitflag=-1, message=str(err), id=id)
            else:
                raise

        result = fill_result_from_objective_history(result, objective.history)

        # clean up, history is available from result
        objective.history = HistoryBase()

        return result
    return wrapped_minimize


def time_decorator(minimize):
    """
    Default decorator for the minimize() method to take time.
    Currently, the method time.time() is used, which measures
    the wall-clock time.
    """

    def wrapped_minimize(self, problem, x0, id, allow_failed_starts,
                         history_options=None):
        start_time = time.time()
        result = minimize(self, problem, x0, id, allow_failed_starts,
                          history_options)
        used_time = time.time() - start_time
        result.time = used_time
        return result
    return wrapped_minimize


def fix_decorator(minimize):
    """
    Default decorator for the minimize() method to include also fixed
    parameters in the result arrays (nans will be inserted in the
    derivatives).
    """

    def wrapped_minimize(self, problem, x0, id, allow_failed_starts,
                         history_options=None):
        # perform the actual optimization
        result = minimize(self, problem, x0, id, allow_failed_starts,
                          history_options)

        # vectors to full vectors
        result.update_to_full(problem)

        logger.info(f"Final fval={result.fval:.4f}, "
                    f"time={result.time:.4f}s, "
                    f"n_fval={result.n_fval}.")

        return result
    return wrapped_minimize


def fill_result_from_objective_history(
        result: OptimizerResult,
        optimizer_history: OptimizerHistory):
    """
    Overwrite function values in the result object with the values recorded in
    the history.
    """
    update_vals = True
    # check history for better values
    # value could be different e.g. if constraints violated
    if optimizer_history.fval_min is not None and result.fval is not None \
            and not np.isclose(optimizer_history.fval_min, result.fval):
        logger.warning(
            "Function values from history and optimizer do not match: "
            f"{optimizer_history.fval_min}, {result.fval}")
        # do not use value from history
        update_vals = False

    if optimizer_history.x_min is not None and result.x is not None \
            and not np.allclose(result.x, optimizer_history.x_min):
        logger.warning(
            "Parameters obtained from history and optimizer do not match: "
            f"{optimizer_history.x_min}, {result.x}")
        # do not use value from history
        update_vals = result.fval is None

    # update optimal values from history if reported function values
    # and parameters coincide
    if update_vals:
        # override values from history if available
        result.x = optimizer_history.x_min
        result.fval = optimizer_history.fval_min
        if optimizer_history.grad_min is not None:
            result.grad = optimizer_history.grad_min
        if optimizer_history.hess_min is not None:
            result.hess = optimizer_history.hess_min
        if optimizer_history.res_min is not None:
            result.res = optimizer_history.res_min
        if optimizer_history.sres_min is not None:
            result.sres = optimizer_history.sres_min

    # initial values
    result.x0 = optimizer_history.x0
    result.fval0 = optimizer_history.fval0

    # counters
    # we only use our own counters here as optimizers may report differently
    result.n_fval = optimizer_history.history.n_fval
    result.n_grad = optimizer_history.history.n_grad
    result.n_hess = optimizer_history.history.n_hess
    result.n_res = optimizer_history.history.n_res
    result.n_sres = optimizer_history.history.n_sres

    # trace
    result.history = optimizer_history.history

    return result


def read_result_from_file(problem: Problem, history_options: HistoryOptions,
                          identifier: str):
    if history_options.storage_file.endswith('.csv'):
        history = CsvHistory(
            file=history_options.storage_file.format(id=identifier),
            options=history_options,
            load_from_file=True
        )
    else:
        raise NotImplementedError()

    opt_hist = OptimizerHistory(
        history, history.get_x_trace(0),
        generate_from_history=True
    )

    result = OptimizerResult(
        id=identifier,
        message='loaded from file',
        exitflag=EXITFLAG_LOADED_FROM_FILE,
        time=max(history.get_time_trace())
    )
    result.id = identifier
    result = fill_result_from_objective_history(result, opt_hist)
    result.update_to_full(problem)

    return result


class Optimizer(abc.ABC):
    """
    This is the optimizer base class, not functional on its own.

    An optimizer takes a problem, and possibly a start point, and then
    performs an optimization. It returns an OptimizerResult.
    """

    def __init__(self):
        """
        Default constructor.
        """

    @abc.abstractmethod
    @fix_decorator
    @time_decorator
    @history_decorator
    def minimize(
            self,
            problem: Problem,
            x0: np.ndarray,
            id: str,
            history_options: HistoryOptions = None,
    ) -> OptimizerResult:
        """"
        Perform optimization.

        Parameters
        ----------
        problem:
            The problem to find optimal parameters for.
        x0:
            The starting parameters.
        id:
            Multistart id.
        history_options:
            Optimizer history options.
        """

    @abc.abstractmethod
    def is_least_squares(self):
        return False

    def get_default_options(self):
        """
        Create default options specific for the optimizer.
        """
        return None


class ScipyOptimizer(Optimizer):
    """
    Use the SciPy optimizers.
    """

    def __init__(self,
                 method: str = 'L-BFGS-B',
                 tol: float = 1e-9,
                 options: Dict = None):
        super().__init__()

        self.method = method

        self.options = options
        if self.options is None:
            self.options = ScipyOptimizer.get_default_options(self)
            self.options['ftol'] = tol
        elif self.options is not None and 'ftol' not in self.options:
            self.options['ftol'] = tol

    @fix_decorator
    @time_decorator
    @history_decorator
    def minimize(
            self,
            problem: Problem,
            x0: np.ndarray,
            id: str,
            history_options: HistoryOptions = None,
    ) -> OptimizerResult:
        lb = problem.lb
        ub = problem.ub
        objective = problem.objective

        if self.is_least_squares():
            # is a residual based least squares method

            if not objective.has_res:
                raise Exception(
                    "For least squares optimization, the objective "
                    "must be able to compute residuals.")

            ls_method = self.method[3:]
            bounds = (lb, ub)

            fun = objective.get_res
            jac = objective.get_sres if objective.has_sres else '2-point'
            # TODO: pass jac computing methods in options

            if self.options is not None:
                self.options['verbose'] = 2 if 'disp' in self.options.keys() \
                                               and self.options['disp'] else 0
                self.options.pop('disp', None)

            # optimize
            res = scipy.optimize.least_squares(
                fun=fun,
                x0=x0,
                method=ls_method,
                jac=jac,
                bounds=bounds,
                tr_solver='exact',
                loss='linear',
                **self.options
            )
            # extract fval/grad from result, note that fval is not available
            # from least squares solvers
            grad = getattr(res, 'grad', None)
            fval = None
        else:
            # is an fval based optimization method

            if not objective.has_fun:
                raise Exception("For this optimizer, the objective must "
                                "be able to compute function values")

            bounds = scipy.optimize.Bounds(lb, ub)

            # fun_may_return_tuple = self.method.lower() in \
            #    ['cg', 'bfgs', 'newton-cg', 'l-bfgs-b', 'tnc', 'slsqp',
            #        'dogleg', 'trust-ncg']
            # TODO: is it more efficient to have tuple as output of fun?
            method_supports_grad = self.method.lower() in \
                ['cg', 'bfgs', 'newton-cg', 'l-bfgs-b', 'tnc', 'slsqp',
                 'dogleg', 'trust-ncg', 'trust-krylov', 'trust-exact',
                 'trust-constr']
            method_supports_hess = self.method.lower() in \
                ['newton-cg', 'dogleg', 'trust-ncg', 'trust-krylov',
                 'trust-exact', 'trust-constr']
            method_supports_hessp = self.method.lower() in \
                ['newton-cg', 'trust-ncg', 'trust-krylov', 'trust-constr']

            fun = objective.get_fval
            jac = objective.get_grad \
                if objective.has_grad and method_supports_grad \
                else None
            hess = objective.get_hess \
                if objective.has_hess and method_supports_hess \
                else None
            hessp = objective.get_hessp \
                if objective.has_hessp and method_supports_hessp \
                else None
            # minimize will ignore hessp otherwise
            if hessp is not None:
                hess = None

            # optimize
            res = scipy.optimize.minimize(
                fun=fun,
                x0=x0,
                method=self.method,
                jac=jac,
                hess=hess,
                hessp=hessp,
                bounds=bounds,
                options=self.options,
            )
            # extract fval/grad from result
            grad = getattr(res, 'jac', None)
            fval = res.fun

        # fill in everything known, although some parts will be overwritten
        optimizer_result = OptimizerResult(
            x=np.array(res.x),
            fval=fval,
            grad=grad,
            hess=getattr(res, 'hess', None),
            exitflag=res.status,
            message=res.message
        )

        return optimizer_result

    def is_least_squares(self):
        return re.match(r'(?i)^(ls_)', self.method)

    def get_default_options(self):
        if self.is_least_squares:
            options = {'max_nfev': 1000, 'disp': False}
        else:
            options = {'maxiter': 1000, 'disp': False}
        return options


class IpoptOptimizer(Optimizer):
    """Use IpOpt (https://pypi.org/project/ipopt/) for optimization."""

    def __init__(
            self, options: Dict = None):
        """
        Parameters
        ----------
        options:
            Options are directly passed on to `ipopt.minimize_ipopt`.
        """
        super().__init__()
        self.options = options

    @fix_decorator
    @time_decorator
    @history_decorator
    def minimize(
            self,
            problem: Problem,
            x0: np.ndarray,
            id: str,
            history_options: HistoryOptions = None,
    ) -> OptimizerResult:
        objective = problem.objective

        bounds = np.array([problem.lb, problem.ub]).T

        ret = ipopt.minimize_ipopt(
            fun=objective.get_fval,
            x0=x0,
            method=None,  # ipopt does not use this argument for anything
            jac=objective.get_grad,
            hess=None,  # ipopt does not support Hessian yet
            hessp=None,  # ipopt does not support Hessian vector product yet
            bounds=bounds,
            tol=None,  # can be set via options
            options=self.options,
        )

        # the ipopt return object is a scipy.optimize.OptimizeResult
        return OptimizerResult(
            x=ret.x,
            exitflag=ret.status,
            message=ret.message
        )

    def is_least_squares(self):
        return False


class DlibOptimizer(Optimizer):
    """
    Use the Dlib toolbox for optimization.
    """

    def __init__(self,
                 method: str,
                 options: Dict = None):
        super().__init__()

        self.method = method

        self.options = options
        if self.options is None:
            self.options = DlibOptimizer.get_default_options(self)

    @fix_decorator
    @time_decorator
    @history_decorator
    def minimize(
            self,
            problem: Problem,
            x0: np.ndarray,
            id: str,
            history_options: HistoryOptions = None,
    ) -> OptimizerResult:

        lb = problem.lb
        ub = problem.ub
        objective = problem.objective

        if dlib is None:
            raise ImportError(
                "This optimizer requires an installation of dlib."
            )

        if not objective.has_fun:
            raise Exception("For this optimizer, the objective must "
                            "be able to return function values.")

        # dlib requires variable length arguments
        def get_fval_vararg(*x):
            return objective.get_fval(x)

        dlib.find_min_global(
            get_fval_vararg,
            list(lb),
            list(ub),
            int(self.options['maxiter']),
            0.002,
        )

        optimizer_result = OptimizerResult()

        return optimizer_result

    def is_least_squares(self):
        return False

    def get_default_options(self):
        return {}


class PyswarmOptimizer(Optimizer):
    """
    Global optimization using pyswarm.
    """

    def __init__(self, options: Dict = None):
        super().__init__()

        if options is None:
            options = {'maxiter': 200}
        self.options = options

    @fix_decorator
    @time_decorator
    @history_decorator
    def minimize(
            self,
            problem: Problem,
            x0: np.ndarray,
            id: str,
            history_options: HistoryOptions = None,
    ) -> OptimizerResult:
        lb = problem.lb
        ub = problem.ub
        if pyswarm is None:
            raise ImportError(
                "This optimizer requires an installation of pyswarm.")

        xopt, fopt = pyswarm.pso(
            problem.objective.get_fval, lb, ub, **self.options)

        optimizer_result = OptimizerResult(
            x=np.array(xopt),
            fval=fopt
        )

        return optimizer_result

    def is_least_squares(self):
        return False<|MERGE_RESOLUTION|>--- conflicted
+++ resolved
@@ -11,7 +11,6 @@
 from ..problem import Problem
 from .result import OptimizerResult
 
-
 try:
     import ipopt
 except ImportError:
@@ -22,14 +21,11 @@
 except ImportError:
     dlib = None
 
-<<<<<<< HEAD
-=======
 try:
     import pyswarm
 except ImportError:
     pyswarm = None
 
->>>>>>> f4ce876b
 EXITFLAG_LOADED_FROM_FILE = -99
 
 logger = logging.getLogger(__name__)
