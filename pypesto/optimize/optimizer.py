import numpy as np
import scipy.optimize
import re
import abc
import time
import logging
from typing import Dict, Optional

from ..objective import (OptimizerHistory, HistoryOptions, CsvHistory)
from ..objective.history import HistoryBase
from ..problem import Problem
from .result import OptimizerResult
from ..objective.constants import MODE_FUN, FVAL, GRAD

try:
    import ipopt
except ImportError:
    ipopt = None

try:
    import dlib
except ImportError:
    dlib = None

try:
    import pyswarm
except ImportError:
    pyswarm = None

try:
    import cma
except ImportError:
    cma = None

<<<<<<< HEAD
=======
try:
    import nlopt
except ImportError:
    nlopt = None

try:
    import fides
except ImportError:
    fides = None
>>>>>>> 71722e54

EXITFLAG_LOADED_FROM_FILE = -99

logger = logging.getLogger(__name__)


def history_decorator(minimize):
    """
    Default decorator for the minimize() method to initialize and extract
    information stored in the history.
    """

    def wrapped_minimize(self, problem, x0, id, allow_failed_starts,
                         history_options=None):
        objective = problem.objective

        # initialize the objective
        objective.initialize()

        # create optimizer history
        if history_options is None:
            history_options = HistoryOptions()
        history = history_options.create_history(
            id=id, x_names=[problem.x_names[ix]
                            for ix in problem.x_free_indices])
        optimizer_history = OptimizerHistory(history=history, x0=x0)

        # plug in history for the objective to record it
        objective.history = optimizer_history

        # perform the actual minimization
        try:
            result = minimize(self, problem, x0, id, history_options)
            objective.history.finalize()
            result.id = id
        except Exception as err:
            if allow_failed_starts:
                logger.error(f'start {id} failed: {err}')
                result = OptimizerResult(
                    x0=x0, exitflag=-1, message=str(err), id=id)
            else:
                raise

        result = fill_result_from_objective_history(result, objective.history)

        # clean up, history is available from result
        objective.history = HistoryBase()

        return result

    return wrapped_minimize


def time_decorator(minimize):
    """
    Default decorator for the minimize() method to take time.
    Currently, the method time.time() is used, which measures
    the wall-clock time.
    """

    def wrapped_minimize(self, problem, x0, id, allow_failed_starts,
                         history_options=None):
        start_time = time.time()
        result = minimize(self, problem, x0, id, allow_failed_starts,
                          history_options)
        used_time = time.time() - start_time
        result.time = used_time
        return result

    return wrapped_minimize


def fix_decorator(minimize):
    """
    Default decorator for the minimize() method to include also fixed
    parameters in the result arrays (nans will be inserted in the
    derivatives).
    """

    def wrapped_minimize(self, problem, x0, id, allow_failed_starts,
                         history_options=None):
        # perform the actual optimization
        result = minimize(self, problem, x0, id, allow_failed_starts,
                          history_options)

        # vectors to full vectors
        result.update_to_full(problem)

        logger.info(f"Final fval={result.fval:.4f}, "
                    f"time={result.time:.4f}s, "
                    f"n_fval={result.n_fval}.")

        return result

    return wrapped_minimize


def fill_result_from_objective_history(
        result: OptimizerResult,
        optimizer_history: OptimizerHistory):
    """
    Overwrite function values in the result object with the values recorded in
    the history.
    """
    update_vals = True
    # check history for better values
    # value could be different e.g. if constraints violated
    if optimizer_history.fval_min is not None and result.fval is not None \
            and not np.isclose(optimizer_history.fval_min, result.fval):
        logger.warning(
            "Function values from history and optimizer do not match: "
            f"{optimizer_history.fval_min}, {result.fval}")
        # do not use value from history
        update_vals = False

    if optimizer_history.x_min is not None and result.x is not None \
            and not np.allclose(result.x, optimizer_history.x_min):
        logger.warning(
            "Parameters obtained from history and optimizer do not match: "
            f"{optimizer_history.x_min}, {result.x}")
        # do not use value from history
        update_vals = result.fval is None

    # update optimal values from history if reported function values
    # and parameters coincide
    if update_vals:
        # override values from history if available
        result.x = optimizer_history.x_min
        result.fval = optimizer_history.fval_min
        if optimizer_history.grad_min is not None:
            result.grad = optimizer_history.grad_min
        if optimizer_history.hess_min is not None:
            result.hess = optimizer_history.hess_min
        if optimizer_history.res_min is not None:
            result.res = optimizer_history.res_min
        if optimizer_history.sres_min is not None:
            result.sres = optimizer_history.sres_min

    # initial values
    result.x0 = optimizer_history.x0
    result.fval0 = optimizer_history.fval0

    # counters
    # we only use our own counters here as optimizers may report differently
    result.n_fval = optimizer_history.history.n_fval
    result.n_grad = optimizer_history.history.n_grad
    result.n_hess = optimizer_history.history.n_hess
    result.n_res = optimizer_history.history.n_res
    result.n_sres = optimizer_history.history.n_sres

    # trace
    result.history = optimizer_history.history

    return result


def read_result_from_file(problem: Problem, history_options: HistoryOptions,
                          identifier: str):
    if history_options.storage_file.endswith('.csv'):
        history = CsvHistory(
            file=history_options.storage_file.format(id=identifier),
            options=history_options,
            load_from_file=True
        )
    else:
        raise NotImplementedError()

    opt_hist = OptimizerHistory(
        history, history.get_x_trace(0),
        generate_from_history=True
    )

    result = OptimizerResult(
        id=identifier,
        message='loaded from file',
        exitflag=EXITFLAG_LOADED_FROM_FILE,
        time=max(history.get_time_trace())
    )
    result.id = identifier
    result = fill_result_from_objective_history(result, opt_hist)
    result.update_to_full(problem)

    return result


class Optimizer(abc.ABC):
    """
    This is the optimizer base class, not functional on its own.

    An optimizer takes a problem, and possibly a start point, and then
    performs an optimization. It returns an OptimizerResult.
    """

    def __init__(self):
        """
        Default constructor.
        """

    @abc.abstractmethod
    @fix_decorator
    @time_decorator
    @history_decorator
    def minimize(
            self,
            problem: Problem,
            x0: np.ndarray,
            id: str,
            history_options: HistoryOptions = None,
    ) -> OptimizerResult:
        """"
        Perform optimization.

        Parameters
        ----------
        problem:
            The problem to find optimal parameters for.
        x0:
            The starting parameters.
        id:
            Multistart id.
        history_options:
            Optimizer history options.
        """

    @abc.abstractmethod
    def is_least_squares(self):
        return False

    def get_default_options(self):
        """
        Create default options specific for the optimizer.
        """
        return None


def check_finite_bounds(lb, ub):
    """Raise if bounds are not finite."""
    if not np.isfinite(lb).all() or not np.isfinite(ub).all():
        raise ValueError('Selected optimizer cannot work with unconstrained '
                         'optimization problems.')


class ScipyOptimizer(Optimizer):
    """
    Use the SciPy optimizers.
    Find details on the optimizer and configuration options at:
    https://docs.scipy.org/doc/scipy/reference/generated/scipy.\
        optimize.minimize.html#scipy.optimize.minimize
    """

    def __init__(self,
                 method: str = 'L-BFGS-B',
                 tol: float = 1e-9,
                 options: Dict = None):
        super().__init__()

        self.method = method

        self.options = options
        if self.options is None:
            self.options = ScipyOptimizer.get_default_options(self)
            self.options['ftol'] = tol
        elif self.options is not None and 'ftol' not in self.options:
            self.options['ftol'] = tol

    @fix_decorator
    @time_decorator
    @history_decorator
    def minimize(
            self,
            problem: Problem,
            x0: np.ndarray,
            id: str,
            history_options: HistoryOptions = None,
    ) -> OptimizerResult:
        lb = problem.lb
        ub = problem.ub
        objective = problem.objective

        if self.is_least_squares():
            # is a residual based least squares method

            if not objective.has_res:
                raise Exception(
                    "For least squares optimization, the objective "
                    "must be able to compute residuals.")

            ls_method = self.method[3:]
            bounds = (lb, ub)

            fun = objective.get_res
            jac = objective.get_sres if objective.has_sres else '2-point'
            # TODO: pass jac computing methods in options

            if self.options is not None:
                ls_options = self.options.copy()
                ls_options['verbose'] = 2 if 'disp' in ls_options.keys() \
                                             and ls_options['disp'] else 0
                ls_options.pop('disp', None)
            else:
                ls_options = {}

            # optimize
            res = scipy.optimize.least_squares(
                fun=fun,
                x0=x0,
                method=ls_method,
                jac=jac,
                bounds=bounds,
                tr_solver='exact',
                loss='linear',
                **ls_options
            )
            # extract fval/grad from result, note that fval is not available
            # from least squares solvers
            grad = getattr(res, 'grad', None)
            fval = None
        else:
            # is an fval based optimization method

            if not objective.has_fun:
                raise Exception("For this optimizer, the objective must "
                                "be able to compute function values")

            bounds = scipy.optimize.Bounds(lb, ub)

            # fun_may_return_tuple = self.method.lower() in \
            #    ['cg', 'bfgs', 'newton-cg', 'l-bfgs-b', 'tnc', 'slsqp',
            #        'dogleg', 'trust-ncg']
            # TODO: is it more efficient to have tuple as output of fun?
            method_supports_grad = self.method.lower() in \
                ['cg', 'bfgs', 'newton-cg', 'l-bfgs-b', 'tnc', 'slsqp',
                 'dogleg', 'trust-ncg', 'trust-krylov', 'trust-exact',
                 'trust-constr']
            method_supports_hess = self.method.lower() in \
                ['newton-cg', 'dogleg', 'trust-ncg', 'trust-krylov',
                 'trust-exact', 'trust-constr']
            method_supports_hessp = self.method.lower() in \
                ['newton-cg', 'trust-ncg', 'trust-krylov', 'trust-constr']

            fun = objective.get_fval
            jac = objective.get_grad \
                if objective.has_grad and method_supports_grad \
                else None
            hess = objective.get_hess \
                if objective.has_hess and method_supports_hess \
                else None
            hessp = objective.get_hessp \
                if objective.has_hessp and method_supports_hessp \
                else None
            # minimize will ignore hessp otherwise
            if hessp is not None:
                hess = None

            # optimize
            res = scipy.optimize.minimize(
                fun=fun,
                x0=x0,
                method=self.method,
                jac=jac,
                hess=hess,
                hessp=hessp,
                bounds=bounds,
                options=self.options,
            )
            # extract fval/grad from result
            grad = getattr(res, 'jac', None)
            fval = res.fun

        # fill in everything known, although some parts will be overwritten
        optimizer_result = OptimizerResult(
            x=np.array(res.x),
            fval=fval,
            grad=grad,
            hess=getattr(res, 'hess', None),
            exitflag=res.status,
            message=res.message
        )

        return optimizer_result

    def is_least_squares(self):
        return re.match(r'(?i)^(ls_)', self.method)

    def get_default_options(self):
        if self.is_least_squares:
            options = {'max_nfev': 1000, 'disp': False}
        else:
            options = {'maxiter': 1000, 'disp': False}
        return options


class IpoptOptimizer(Optimizer):
    """Use IpOpt (https://pypi.org/project/ipopt/) for optimization."""

    def __init__(
            self, options: Dict = None):
        """
        Parameters
        ----------
        options:
            Options are directly passed on to `ipopt.minimize_ipopt`.
        """
        super().__init__()
        self.options = options

    @fix_decorator
    @time_decorator
    @history_decorator
    def minimize(
            self,
            problem: Problem,
            x0: np.ndarray,
            id: str,
            history_options: HistoryOptions = None,
    ) -> OptimizerResult:

        if ipopt is None:
            raise ImportError(
                "This optimizer requires an installation of ipopt."
            )

        objective = problem.objective

        bounds = np.array([problem.lb, problem.ub]).T

        ret = ipopt.minimize_ipopt(
            fun=objective.get_fval,
            x0=x0,
            method=None,  # ipopt does not use this argument for anything
            jac=objective.get_grad,
            hess=None,  # ipopt does not support Hessian yet
            hessp=None,  # ipopt does not support Hessian vector product yet
            bounds=bounds,
            tol=None,  # can be set via options
            options=self.options,
        )

        # the ipopt return object is a scipy.optimize.OptimizeResult
        return OptimizerResult(
            x=ret.x,
            exitflag=ret.status,
            message=ret.message
        )

    def is_least_squares(self):
        return False


class DlibOptimizer(Optimizer):
    """
    Use the Dlib toolbox for optimization.
    """

    def __init__(self,
                 options: Dict = None):
        super().__init__()

        self.options = options
        if self.options is None:
            self.options = DlibOptimizer.get_default_options(self)
        elif 'maxiter' not in self.options:
            raise KeyError('Dlib options are missing the key word '
                           'maxiter.')

    @fix_decorator
    @time_decorator
    @history_decorator
    def minimize(
            self,
            problem: Problem,
            x0: np.ndarray,
            id: str,
            history_options: HistoryOptions = None,
    ) -> OptimizerResult:

        lb = problem.lb
        ub = problem.ub
        check_finite_bounds(lb, ub)
        objective = problem.objective

        if dlib is None:
            raise ImportError(
                "This optimizer requires an installation of dlib."
            )

        if not objective.has_fun:
            raise ValueError("For this optimizer, the objective must "
                             "be able to return function values.")

        # dlib requires variable length arguments
        def get_fval_vararg(*x):
            return objective.get_fval(x)

        dlib.find_min_global(
            get_fval_vararg,
            list(lb),
            list(ub),
            int(self.options['maxiter']),
            0.002,
        )

        optimizer_result = OptimizerResult()

        return optimizer_result

    def is_least_squares(self):
        return False

    def get_default_options(self):
        return {'maxiter': 10000}


class PyswarmOptimizer(Optimizer):
    """
    Global optimization using pyswarm.
    """

    def __init__(self, options: Dict = None):
        super().__init__()

        if options is None:
            options = {'maxiter': 200}
        self.options = options

    @fix_decorator
    @time_decorator
    @history_decorator
    def minimize(
            self,
            problem: Problem,
            x0: np.ndarray,
            id: str,
            history_options: HistoryOptions = None,
    ) -> OptimizerResult:
        lb = problem.lb
        ub = problem.ub
        if pyswarm is None:
            raise ImportError(
                "This optimizer requires an installation of pyswarm.")

        check_finite_bounds(lb, ub)

        xopt, fopt = pyswarm.pso(
            problem.objective.get_fval, lb, ub, **self.options)

        optimizer_result = OptimizerResult(
            x=np.array(xopt),
            fval=fopt
        )

        return optimizer_result

    def is_least_squares(self):
        return False


class CmaesOptimizer(Optimizer):
    """
    Global optimization using cma-es.
    Package homepage: https://pypi.org/project/cma-es/
    """

    def __init__(self, par_sigma0: float = 0.25, options: Dict = None):
        """
        Parameters
        ----------
        par_sigma0:
            scalar, initial standard deviation in each coordinate.
            par_sigma0 should be about 1/4th of the search domain width
            (where the optimum is to be expected)
        options:
            Optimizer options that are directly passed on to cma.
        """

        super().__init__()

        if options is None:
            options = {'maxiter': 10000}
        self.options = options
        self.par_sigma0 = par_sigma0

    @fix_decorator
    @time_decorator
    @history_decorator
    def minimize(
            self,
            problem: Problem,
            x0: np.ndarray,
            id: str,
            history_options: HistoryOptions = None,
    ) -> OptimizerResult:

        lb = problem.lb
        ub = problem.ub

        check_finite_bounds(lb, ub)

        sigma0 = self.par_sigma0 * np.median(ub - lb)
        self.options['bounds'] = [lb, ub]

        if cma is None:
            raise ImportError(
                "This optimizer requires an installation of cma.")

        result = cma.CMAEvolutionStrategy(
            x0, sigma0, inopts=self.options,
        ).optimize(problem.objective.get_fval).result

        optimizer_result = OptimizerResult(x=np.array(result[0]),
                                           fval=result[1])

        return optimizer_result

    def is_least_squares(self):
        return False


<<<<<<< HEAD
class ScipyDifferentialEvolutionOptimizer(Optimizer):
    """
    Global optimization using scipy's differential evolution optimizer.
    Package homepage: https://docs.scipy.org/doc/scipy/reference/generated\
        /scipy.optimize.differential_evolution.html
    Parameters
        ----------
        options:
            Optimizer options that are directly passed on to scipys' optimizer

    Examples of arguments that can be passed to options:
        maxiter: used to calculate the maximal number of funcion evaluations by
                 maxfevals = (maxiter + 1) * popsize * len(x)
        popsize: population size, default value 15
    """

    def __init__(self, options: Dict = None):
        super().__init__()

        if options is None:
            options = {'maxiter': 66}
        self.options = options
=======
class NLoptOptimizer(Optimizer):
    """
    Global/Local optimization using NLopt.
    Package homepage: https://nlopt.readthedocs.io/en/latest/
    """

    def __init__(self, method=None, local_method=None, options: Dict = None,
                 local_options: Dict = None):
        """
        Parameters
        ----------
        method:
            Local or global Optimizer to use for minimization.

        local_method:
            Local method to use in combination with the global optimizer (
            for the MLSL family of solvers) or to solve a subproblem (for the
            AUGLAG family of solvers)

        options:
            Optimizer options. scipy option `maxiter` is automatically
            transformed into `maxeval` and takes precedence.

        local_options:
            Optimizer options for the local method
        """

        super().__init__()

        if options is None:
            options = {}
        elif 'maxiter' in options:
            options['maxeval'] = options.pop('maxiter')
        if local_options is None:
            local_options = {}
        self.options = options
        self.local_options = local_options
        if nlopt is None:
            raise ImportError(
                "This optimizer requires an installation of NLopt. You can "
                "install NLopt via pip install nlopt.")

        if method is None:
            method = nlopt.LD_LBFGS

        needs_local_method = [
            nlopt.G_MLSL, nlopt.G_MLSL_LDS, nlopt.GD_MLSL, nlopt.GD_MLSL_LDS,
            nlopt.AUGLAG, nlopt.AUGLAG_EQ
        ]

        if local_method is None and method in needs_local_method:
            local_method = nlopt.LD_LBFGS

        if local_method is not None and method not in needs_local_method:
            raise ValueError(f'Method "{method}" does not allow a local '
                             f'method. Please set `local_method` to None.')

        self.local_methods = [
            nlopt.LD_VAR1, nlopt.LD_VAR2, nlopt.LD_TNEWTON_PRECOND_RESTART,
            nlopt.LD_TNEWTON_PRECOND, nlopt.LD_TNEWTON_RESTART,
            nlopt.LD_TNEWTON, nlopt.LD_LBFGS,
            nlopt.LD_SLSQP, nlopt.LD_CCSAQ, nlopt.LD_MMA, nlopt.LN_SBPLX,
            nlopt.LN_NELDERMEAD, nlopt.LN_PRAXIS, nlopt.LN_NEWUOA,
            nlopt.LN_NEWUOA_BOUND, nlopt.LN_BOBYQA, nlopt.LN_COBYLA,
        ]
        self.global_methods = [
            nlopt.GN_ESCH, nlopt.GN_ISRES, nlopt.GN_AGS, nlopt.GD_STOGO,
            nlopt.GD_STOGO_RAND, nlopt.G_MLSL, nlopt.G_MLSL_LDS, nlopt.GD_MLSL,
            nlopt.GD_MLSL_LDS, nlopt.GN_CRS2_LM, nlopt.GN_ORIG_DIRECT,
            nlopt.GN_ORIG_DIRECT_L, nlopt.GN_DIRECT, nlopt.GN_DIRECT_L,
            nlopt.GN_DIRECT_L_NOSCAL, nlopt.GN_DIRECT_L_RAND,
            nlopt.GN_DIRECT_L_RAND_NOSCAL,
        ]
        self.hybrid_methods = [
            nlopt.AUGLAG, nlopt.AUGLAG_EQ
        ]
        methods = self.local_methods + self.global_methods + \
            self.hybrid_methods

        if method not in methods:
            raise ValueError(f'"{method}" is not a valid method. Valid '
                             f'methods are: {methods}')

        self.method = method

        if local_method is not None and local_method not in self.local_methods:
            raise ValueError(f'"{local_method}" is not a valid method. Valid '
                             f'methods are: {self.local_methods}')

        self.local_method = local_method

    @fix_decorator
    @time_decorator
    @history_decorator
    def minimize(
            self,
            problem: Problem,
            x0: np.ndarray,
            id: str,
            history_options: HistoryOptions = None,
    ) -> OptimizerResult:

        opt = nlopt.opt(self.method, problem.dim)

        valid_options = ['ftol_abs', 'ftol_rel', 'xtol_abs', 'xtol_rel',
                         'stopval', 'x_weights', 'maxeval', 'maxtime',
                         'initial_step']

        def set_options(o, options):
            for option, value in options.items():
                if option not in valid_options:
                    raise ValueError(
                        f'"{option}" is not a valid option. Valid '
                        f'options are: {valid_options}')
                getattr(o, f'set_{option}')(value)

        if self.local_method is not None:
            local_opt = nlopt.opt(self.local_method, problem.dim)
            set_options(local_opt, self.local_options)
            opt.set_local_optimizer(local_opt)

        if self.method in self.global_methods:
            check_finite_bounds(problem.ub, problem.lb)

        opt.set_lower_bounds(problem.lb)
        opt.set_upper_bounds(problem.ub)

        def nlopt_objective(x, grad):
            if grad.size > 0:
                sensi_orders = (0, 1)
            else:
                sensi_orders = (0,)
            r = problem.objective(x, sensi_orders, MODE_FUN, True)
            if grad.size > 0:
                grad[:] = r[GRAD]  # note that this must be inplace
            return r[FVAL]

        opt.set_min_objective(nlopt_objective)

        set_options(opt, self.options)
        try:
            result = opt.optimize(x0)
            msg = 'Finished Successfully.'
        except (nlopt.RoundoffLimited, nlopt.ForcedStop, ValueError,
                RuntimeError, MemoryError) as e:
            result = None
            msg = str(e)
        optimizer_result = OptimizerResult(x=result,
                                           fval=opt.last_optimum_value(),
                                           message=msg,
                                           exitflag=opt.last_optimize_result())

        return optimizer_result

    def is_least_squares(self):
        return False


class FidesOptimizer(Optimizer):
    """
    Global/Local optimization using the trust region optimizer fides.
    Package Homepage: https://fides-optimizer.readthedocs.io/en/latest
    """

    def __init__(
            self,
            hessian_update: Optional['fides.HessianApproximation'] = None,
            options: Optional[Dict] = None,
            verbose: Optional[int] = logging.INFO
    ):
        """
        Parameters
        ----------
        options:
            Optimizer options.

        hessian_update:
            Hessian update strategy. If this is None, Hessian (approximation)
            computed by problem.objective will be used (default).
        """

        super().__init__()

        if hessian_update is not None and \
                not isinstance(hessian_update, fides.HessianApproximation):
            raise ValueError('Incompatible type for hessian update, '
                             'must be fides.HessianApproximation, '
                             f'was {type(hessian_update)}.')
        if options is None:
            options = {}

        self.verbose = verbose
        self.options = options
        self.hessian_update = hessian_update
>>>>>>> 71722e54

    @fix_decorator
    @time_decorator
    @history_decorator
    def minimize(
            self,
            problem: Problem,
            x0: np.ndarray,
            id: str,
            history_options: HistoryOptions = None,
    ) -> OptimizerResult:
<<<<<<< HEAD
        bounds = list(zip(problem.lb, problem.ub))

        result = scipy.optimize.differential_evolution(
            problem.objective.get_fval, bounds, **self.options
        )

        optimizer_result = OptimizerResult(x=np.array(result.x),
                                           fval=result.fun)
=======

        args = {'mode': MODE_FUN}
        if self.hessian_update is None:
            args['sensi_orders'] = (0, 1, 2)
        else:
            args['sensi_orders'] = (0, 1)

        opt = fides.Optimizer(
            fun=problem.objective, funargs=args, ub=problem.ub, lb=problem.lb,
            verbose=self.verbose,
            hessian_update=self.hessian_update, options=self.options
        )

        try:
            opt.minimize(x0)
            if opt.converged:
                msg = 'Finished Successfully.'
            else:
                msg = 'Failed to converge'
        except RuntimeError as err:
            msg = str(err)

        optimizer_result = OptimizerResult(
            x=opt.x_min, fval=opt.fval_min, grad=opt.grad_min, hess=opt.hess,
            message=msg, exitflag=opt.exitflag
        )
>>>>>>> 71722e54

        return optimizer_result

    def is_least_squares(self):
        return False<|MERGE_RESOLUTION|>--- conflicted
+++ resolved
@@ -32,8 +32,6 @@
 except ImportError:
     cma = None
 
-<<<<<<< HEAD
-=======
 try:
     import nlopt
 except ImportError:
@@ -43,7 +41,7 @@
     import fides
 except ImportError:
     fides = None
->>>>>>> 71722e54
+
 
 EXITFLAG_LOADED_FROM_FILE = -99
 
@@ -662,7 +660,6 @@
         return False
 
 
-<<<<<<< HEAD
 class ScipyDifferentialEvolutionOptimizer(Optimizer):
     """
     Global optimization using scipy's differential evolution optimizer.
@@ -685,7 +682,32 @@
         if options is None:
             options = {'maxiter': 66}
         self.options = options
-=======
+
+    @fix_decorator
+    @time_decorator
+    @history_decorator
+    def minimize(
+            self,
+            problem: Problem,
+            x0: np.ndarray,
+            id: str,
+            history_options: HistoryOptions = None,
+    ) -> OptimizerResult:
+        bounds = list(zip(problem.lb, problem.ub))
+
+        result = scipy.optimize.differential_evolution(
+            problem.objective.get_fval, bounds, **self.options
+        )
+
+        optimizer_result = OptimizerResult(x=np.array(result.x),
+                                           fval=result.fun)
+
+        return optimizer_result
+
+    def is_least_squares(self):
+        return False
+
+
 class NLoptOptimizer(Optimizer):
     """
     Global/Local optimization using NLopt.
@@ -880,7 +902,6 @@
         self.verbose = verbose
         self.options = options
         self.hessian_update = hessian_update
->>>>>>> 71722e54
 
     @fix_decorator
     @time_decorator
@@ -892,16 +913,6 @@
             id: str,
             history_options: HistoryOptions = None,
     ) -> OptimizerResult:
-<<<<<<< HEAD
-        bounds = list(zip(problem.lb, problem.ub))
-
-        result = scipy.optimize.differential_evolution(
-            problem.objective.get_fval, bounds, **self.options
-        )
-
-        optimizer_result = OptimizerResult(x=np.array(result.x),
-                                           fval=result.fun)
-=======
 
         args = {'mode': MODE_FUN}
         if self.hessian_update is None:
@@ -928,7 +939,6 @@
             x=opt.x_min, fval=opt.fval_min, grad=opt.grad_min, hess=opt.hess,
             message=msg, exitflag=opt.exitflag
         )
->>>>>>> 71722e54
 
         return optimizer_result
 
