from __future__ import annotations

import abc
import logging
import re
import time
from typing import TYPE_CHECKING, Dict, Optional

import numpy as np
import scipy.optimize

from ..C import FVAL, GRAD, MODE_FUN, MODE_RES
from ..history import (
    HistoryOptions,
    NoHistory,
    OptimizerHistory,
    create_history,
)
from ..problem import Problem
<<<<<<< HEAD
from ..objective.constants import MODE_FUN, FVAL, GRAD
from .result import OptimizerResult


try:
    import cyipopt
except ImportError:
    cyipopt = None

try:
    import dlib
except ImportError:
    dlib = None

try:
    import pyswarm
except ImportError:
    pyswarm = None

try:
    import cma
except ImportError:
    cma = None

try:
    import pyswarms
except ImportError:
    pyswarms = None

try:
    import nlopt
except ImportError:
    nlopt = None

try:
=======
from ..result import OptimizerResult
from .load import fill_result_from_history
from .options import OptimizeOptions

if TYPE_CHECKING:
>>>>>>> 60cbc963
    import fides

logger = logging.getLogger(__name__)


class OptimizerImportError(ImportError):
    """Exception raised when an optimizer is not available."""

    def __init__(self, optimizer: str):
        super().__init__(
            f'Optimizer "{optimizer}" not available, install corresponding '
            f'package e.g. via "pip install pypesto[{optimizer}]"'
        )


def history_decorator(minimize):
    """Initialize and extract information stored in the history.

    Default decorator for the minimize() method.
    """

    def wrapped_minimize(
        self,
        problem: Problem,
        x0: np.ndarray,
        id: str,
        history_options: HistoryOptions = None,
        optimize_options: OptimizeOptions = None,
    ):
        if history_options is None:
            history_options = HistoryOptions()

        objective = problem.objective

        # initialize the objective
        objective.initialize()

        # initialize the history
        history = create_history(
            id=id,
            x_names=[problem.x_names[ix] for ix in problem.x_free_indices],
            options=history_options,
        )
        optimizer_history = OptimizerHistory(
            history=history,
            x0=x0,
            lb=problem.lb,
            ub=problem.ub,
        )

        # plug in history for the objective to record it
        objective.history = optimizer_history

        # perform the actual minimization
        try:
            result = minimize(
                self,
                problem=problem,
                x0=x0,
                id=id,
                history_options=history_options,
                optimize_options=optimize_options,
            )
            result.id = id
            objective.history.finalize(
                message=result.message, exitflag=result.exitflag
            )
        except Exception as err:
            if optimize_options.allow_failed_starts:
                logger.error(f'start {id} failed: {err}')
                result = OptimizerResult(
                    x0=x0, exitflag=-1, message=str(err), id=id
                )
            else:
                raise

        # maybe override results from history depending on options
        result = fill_result_from_history(
            result=result,
            optimizer_history=objective.history,
            optimize_options=optimize_options,
        )

        # clean up, history is available from result
        objective.history = NoHistory()

        return result

    return wrapped_minimize


def time_decorator(minimize):
    """Measure time of optimization.

    Default decorator for the minimize() method to take time.
    Currently, the method time.time() is used, which measures
    the wall-clock time.
    """

    def wrapped_minimize(
        self,
        problem: Problem,
        x0: np.ndarray,
        id: str,
        history_options: HistoryOptions = None,
        optimize_options: OptimizeOptions = None,
    ):
        start_time = time.time()
        result = minimize(
            self,
            problem=problem,
            x0=x0,
            id=id,
            history_options=history_options,
            optimize_options=optimize_options,
        )
        used_time = time.time() - start_time
        result.time = used_time
        return result

    return wrapped_minimize


def fix_decorator(minimize):
    """Include also fixed parameters in the result arrays of minimize().

    Default decorator for the minimize() method (nans will be inserted in the
    derivatives).
    """

    def wrapped_minimize(
        self,
        problem: Problem,
        x0: np.ndarray,
        id: str,
        history_options: HistoryOptions = None,
        optimize_options: OptimizeOptions = None,
    ):
        # perform the actual optimization
        result = minimize(
            self,
            problem=problem,
            x0=x0,
            id=id,
            history_options=history_options,
            optimize_options=optimize_options,
        )

        # vectors to full vectors
        result.update_to_full(problem)

        logger.debug(
            f"Final fval={result.fval:.4f}, time={result.time:.4f}s, "
            f"n_fval={result.n_fval}.",
        )

        return result

    return wrapped_minimize


class Optimizer(abc.ABC):
    """
    Optimizer base class, not functional on its own.

    An optimizer takes a problem, and possibly a start point, and then
    performs an optimization. It returns an OptimizerResult.
    """

    def __init__(self):
        """Initialize base class."""

    @abc.abstractmethod
    @fix_decorator
    @time_decorator
    @history_decorator
    def minimize(
        self,
        problem: Problem,
        x0: np.ndarray,
        id: str,
        history_options: HistoryOptions = None,
        optimize_options: OptimizeOptions = None,
    ) -> OptimizerResult:
        """
        Perform optimization.

        Parameters
        ----------
        problem:
            The problem to find optimal parameters for.
        x0:
            The starting parameters.
        id:
            Multistart id.
        history_options:
            Optimizer history options.
        optimize_options:
            Global optimization options.
        """

    @abc.abstractmethod
    def is_least_squares(self):
        """Check whether optimizer is a least squares optimizer."""
        return False

    def get_default_options(self):
        """Create default options specific for the optimizer."""
        return None


def check_finite_bounds(lb, ub):
    """Raise if bounds are not finite."""
    if not np.isfinite(lb).all() or not np.isfinite(ub).all():
        raise ValueError(
            'Selected optimizer cannot work with unconstrained '
            'optimization problems.'
        )


class ScipyOptimizer(Optimizer):
    """
    Use the SciPy optimizers.

    Find details on the optimizer and configuration options at:
    https://docs.scipy.org/doc/scipy/reference/generated/scipy.\
        optimize.minimize.html#scipy.optimize.minimize
    """

    def __init__(
        self,
        method: str = 'L-BFGS-B',
        tol: float = None,
        options: Dict = None,
    ):
        super().__init__()

        self.method = method

        self.options = options
        if self.options is None:
            self.options = ScipyOptimizer.get_default_options(self)
        self.tol = tol

    def __repr__(self) -> str:
        rep = f"<{self.__class__.__name__} method={self.method}"
        # print everything that is customized
        if self.tol is not None:
            rep += f" tol={self.tol}"
        if self.options is not None:
            rep += f" options={self.options}"
        return rep + ">"

    @fix_decorator
    @time_decorator
    @history_decorator
    def minimize(
        self,
        problem: Problem,
        x0: np.ndarray,
        id: str,
        history_options: HistoryOptions = None,
        optimize_options: OptimizeOptions = None,
    ) -> OptimizerResult:
        """Perform optimization. Parameters: see `Optimizer` documentation."""
        lb = problem.lb
        ub = problem.ub
        objective = problem.objective

        if self.is_least_squares():
            # set tolerance to default of scipy optimizer
            tol = self.tol
            if tol is None:
                tol = 1e-8
            # is a residual based least squares method
            if not objective.has_res:
                raise Exception(
                    "For least squares optimization, the objective "
                    "must be able to compute residuals."
                )

            ls_method = self.method[3:]
            bounds = (lb, ub)

            fun = objective.get_res
            jac = objective.get_sres if objective.has_sres else '2-point'
            # TODO: pass jac computing methods in options

            if self.options is not None:
                ls_options = self.options.copy()
                ls_options['verbose'] = (
                    2
                    if 'disp' in ls_options.keys() and ls_options['disp']
                    else 0
                )
                ls_options.pop('disp', None)
                ls_options['max_nfev'] = ls_options.pop('maxfun', None)
            else:
                ls_options = {}

            # optimize
            res = scipy.optimize.least_squares(
                fun=fun,
                x0=x0,
                method=ls_method,
                jac=jac,
                bounds=bounds,
                tr_solver=ls_options.pop(
                    'tr_solver', 'lsmr' if len(x0) > 1 else 'exact'
                ),
                loss='linear',
                ftol=tol,
                **ls_options,
            )
            # extract fval/grad from result, note that fval is not available
            # from least squares solvers
            grad = getattr(res, 'grad', None)
            fval = None
        else:
            # is an fval based optimization method

            if not objective.has_fun:
                raise Exception(
                    "For this optimizer, the objective must "
                    "be able to compute function values"
                )

            bounds = scipy.optimize.Bounds(lb, ub)

            # fun_may_return_tuple = self.method.lower() in \
            #    ['cg', 'bfgs', 'newton-cg', 'l-bfgs-b', 'tnc', 'slsqp',
            #        'dogleg', 'trust-ncg']
            # TODO: is it more efficient to have tuple as output of fun?
            method_supports_grad = self.method.lower() in [
                'cg',
                'bfgs',
                'newton-cg',
                'l-bfgs-b',
                'tnc',
                'slsqp',
                'dogleg',
                'trust-ncg',
                'trust-krylov',
                'trust-exact',
                'trust-constr',
            ]
            method_supports_hess = self.method.lower() in [
                'newton-cg',
                'dogleg',
                'trust-ncg',
                'trust-krylov',
                'trust-exact',
                'trust-constr',
            ]
            method_supports_hessp = self.method.lower() in [
                'newton-cg',
                'trust-ncg',
                'trust-krylov',
                'trust-constr',
            ]

            fun = objective.get_fval
            jac = (
                objective.get_grad
                if objective.has_grad and method_supports_grad
                else None
            )
            hess = (
                objective.get_hess
                if objective.has_hess and method_supports_hess
                else None
            )
            hessp = (
                objective.get_hessp
                if objective.has_hessp and method_supports_hessp
                else None
            )
            # minimize will ignore hessp otherwise
            if hessp is not None:
                hess = None

            # optimize
            res = scipy.optimize.minimize(
                fun=fun,
                x0=x0,
                method=self.method,
                jac=jac,
                hess=hess,
                hessp=hessp,
                bounds=bounds,
                options=self.options,
                tol=self.tol,
            )
            # extract fval/grad from result
            grad = getattr(res, 'jac', None)
            fval = res.fun

        # fill in everything known, although some parts will be overwritten
        optimizer_result = OptimizerResult(
            x=np.array(res.x),
            fval=fval,
            grad=grad,
            hess=getattr(res, 'hess', None),
            exitflag=res.status,
            message=res.message,
        )

        return optimizer_result

    def is_least_squares(self):
        """Check whether optimizer is a least squares optimizer."""
        return re.match(r'(?i)^(ls_)', self.method)

    def get_default_options(self):
        """Create default options specific for the optimizer."""
        if self.is_least_squares():
            options = {'max_nfev': 1000, 'disp': False}
        else:
            options = {'maxfun': 1000, 'disp': False}
        return options


class IpoptOptimizer(Optimizer):
    """Use IpOpt (https://pypi.org/project/ipopt/) for optimization."""

    def __init__(self, options: Dict = None):
        """
        Initialize.

        Parameters
        ----------
        options:
            Options are directly passed on to `cyipopt.minimize_ipopt`.
        """
        super().__init__()
        self.options = options

    def __repr__(self) -> str:
        rep = f"<{self.__class__.__name__}"
        # print everything that is customized
        if self.options is not None:
            rep += f" options={self.options}"
        return rep + ">"

    @fix_decorator
    @time_decorator
    @history_decorator
    def minimize(
        self,
        problem: Problem,
        x0: np.ndarray,
        id: str,
        history_options: HistoryOptions = None,
        optimize_options: OptimizeOptions = None,
    ) -> OptimizerResult:
        """Perform optimization. Parameters: see `Optimizer` documentation."""
        try:
            import cyipopt
        except ImportError:
            raise OptimizerImportError("ipopt")

        objective = problem.objective

        bounds = np.array([problem.lb, problem.ub]).T

        ret = cyipopt.minimize_ipopt(
            fun=objective.get_fval,
            x0=x0,
            method=None,  # ipopt does not use this argument for anything
            jac=objective.get_grad,
            hess=None,  # ipopt does not support Hessian yet
            hessp=None,  # ipopt does not support Hessian vector product yet
            bounds=bounds,
            tol=None,  # can be set via options
            options=self.options,
        )

        # the ipopt return object is a scipy.optimize.OptimizeResult
        return OptimizerResult(
            x=ret.x, exitflag=ret.status, message=ret.message
        )

    def is_least_squares(self):
        """Check whether optimizer is a least squares optimizer."""
        return False


class DlibOptimizer(Optimizer):
    """Use the Dlib toolbox for optimization."""

    def __init__(self, options: Dict = None):
        super().__init__()

        self.options = options
        if self.options is None:
            self.options = DlibOptimizer.get_default_options(self)
        elif 'maxiter' not in self.options:
            raise KeyError('Dlib options are missing the key word ' 'maxiter.')

    def __repr__(self) -> str:
        rep = f"<{self.__class__.__name__}"
        # print everything that is customized
        if self.options is not None:
            rep += f" options={self.options}"
        return rep + ">"

    @fix_decorator
    @time_decorator
    @history_decorator
    def minimize(
        self,
        problem: Problem,
        x0: np.ndarray,
        id: str,
        history_options: HistoryOptions = None,
        optimize_options: OptimizeOptions = None,
    ) -> OptimizerResult:
        """Perform optimization. Parameters: see `Optimizer` documentation."""
        lb = problem.lb
        ub = problem.ub
        check_finite_bounds(lb, ub)
        objective = problem.objective

        try:
            import dlib
        except ImportError:
            raise OptimizerImportError("dlib")

        if not objective.has_fun:
            raise ValueError(
                "For this optimizer, the objective must "
                "be able to return function values."
            )

        # dlib requires variable length arguments
        def get_fval_vararg(*x):
            return objective.get_fval(x)

        dlib.find_min_global(
            get_fval_vararg,
            list(lb),
            list(ub),
            int(self.options['maxiter']),
            0.002,
        )

        optimizer_result = OptimizerResult()

        return optimizer_result

    def is_least_squares(self):
        """Check whether optimizer is a least squares optimizer."""
        return False

    def get_default_options(self):
        """Create default options specific for the optimizer."""
        return {'maxiter': 10000}


class PyswarmOptimizer(Optimizer):
    """Global optimization using pyswarm."""

    def __init__(self, options: Dict = None):
        super().__init__()

        if options is None:
            options = {'maxiter': 200}
        self.options = options

    def __repr__(self) -> str:
        rep = f"<{self.__class__.__name__}"
        # print everything that is customized
        if self.options is not None:
            rep += f" options={self.options}"
        return rep + ">"

    @fix_decorator
    @time_decorator
    @history_decorator
    def minimize(
        self,
        problem: Problem,
        x0: np.ndarray,
        id: str,
        history_options: HistoryOptions = None,
        optimize_options: OptimizeOptions = None,
    ) -> OptimizerResult:
        """Perform optimization. Parameters: see `Optimizer` documentation."""
        lb = problem.lb
        ub = problem.ub

        try:
            import pyswarm
        except ImportError:
            raise OptimizerImportError("pyswarm")

        check_finite_bounds(lb, ub)

        xopt, fopt = pyswarm.pso(
            problem.objective.get_fval, lb, ub, **self.options
        )

        optimizer_result = OptimizerResult(x=np.array(xopt), fval=fopt)

        return optimizer_result

    def is_least_squares(self):
        """Check whether optimizer is a least squares optimizer."""
        return False


class CmaesOptimizer(Optimizer):
    """
    Global optimization using cma-es.

    Package homepage: https://pypi.org/project/cma-es/
    """

    def __init__(self, par_sigma0: float = 0.25, options: Dict = None):
        """
        Initialize.

        Parameters
        ----------
        par_sigma0:
            scalar, initial standard deviation in each coordinate.
            par_sigma0 should be about 1/4th of the search domain width
            (where the optimum is to be expected)
        options:
            Optimizer options that are directly passed on to cma.
        """
        super().__init__()

        if options is None:
            options = {'maxiter': 10000}
        self.options = options
        self.par_sigma0 = par_sigma0

    def __repr__(self) -> str:
        rep = f"<{self.__class__.__name__} par_sigma0={self.par_sigma0}"
        # print everything that is customized
        if self.options is not None:
            rep += f" options={self.options}"
        return rep + ">"

    @fix_decorator
    @time_decorator
    @history_decorator
    def minimize(
        self,
        problem: Problem,
        x0: np.ndarray,
        id: str,
        history_options: HistoryOptions = None,
        optimize_options: OptimizeOptions = None,
    ) -> OptimizerResult:
        """Perform optimization. Parameters: see `Optimizer` documentation."""
        lb = problem.lb
        ub = problem.ub

        check_finite_bounds(lb, ub)

        sigma0 = self.par_sigma0 * np.median(ub - lb)
        self.options['bounds'] = [lb, ub]

        try:
            import cma
        except ImportError:
            raise OptimizerImportError("cma")

        result = (
            cma.CMAEvolutionStrategy(
                x0,
                sigma0,
                inopts=self.options,
            )
            .optimize(problem.objective.get_fval)
            .result
        )

        optimizer_result = OptimizerResult(
            x=np.array(result[0]), fval=result[1]
        )

        return optimizer_result

    def is_least_squares(self):
        """Check whether optimizer is a least squares optimizer."""
        return False


class ScipyDifferentialEvolutionOptimizer(Optimizer):
    """
    Global optimization using scipy's differential evolution optimizer.

    Package homepage: https://docs.scipy.org/doc/scipy/reference/generated\
        /scipy.optimize.differential_evolution.html

    Parameters
    ----------
    options:
        Optimizer options that are directly passed on to scipy's optimizer.


    Examples
    --------
    Arguments that can be passed to options:

    maxiter:
        used to calculate the maximal number of funcion evaluations by
        maxfevals = (maxiter + 1) * popsize * len(x)
        Default: 100
    popsize:
        population size, default value 15
    """

    def __init__(self, options: Dict = None):
        super().__init__()

        if options is None:
            options = {'maxiter': 100}
        self.options = options

    def __repr__(self) -> str:
        rep = f"<{self.__class__.__name__}"
        # print everything that is customized
        if self.options is not None:
            rep += f" options={self.options}"
        return rep + ">"

    @fix_decorator
    @time_decorator
    @history_decorator
    def minimize(
        self,
        problem: Problem,
        x0: np.ndarray,
        id: str,
        history_options: HistoryOptions = None,
        optimize_options: OptimizeOptions = None,
    ) -> OptimizerResult:
        """Perform optimization. Parameters: see `Optimizer` documentation."""
        bounds = list(zip(problem.lb, problem.ub))

        result = scipy.optimize.differential_evolution(
            problem.objective.get_fval, bounds, **self.options
        )

        optimizer_result = OptimizerResult(
            x=np.array(result.x), fval=result.fun
        )

        return optimizer_result

    def is_least_squares(self):
        """Check whether optimizer is a least squares optimizer."""
        return False


class PyswarmsOptimizer(Optimizer):
    """
    Global optimization using pyswarms.

    Package homepage: https://pyswarms.readthedocs.io/en/latest/index.html

    Parameters
    ----------
    par_popsize:
        number of particles in the swarm, default value 10

    options:
        Optimizer options that are directly passed on to pyswarms.
        c1: cognitive parameter
        c2: social parameter
        w: inertia parameter
        Default values are (c1,c2,w) = (0.5, 0.3, 0.9)

    Examples
    --------
    Arguments that can be passed to options:

    maxiter:
        used to calculate the maximal number of funcion evaluations.
        Default: 1000
    """

    def __init__(self, par_popsize: float = 10, options: Dict = None):
        super().__init__()

        all_options = {'maxiter': 1000, 'c1': 0.5, 'c2': 0.3, 'w': 0.9}
        if options is None:
            options = {}
        all_options.update(options)
        self.options = all_options
        self.par_popsize = par_popsize

    def __repr__(self) -> str:
        rep = f"<{self.__class__.__name__} par_popsize={self.par_popsize}"
        # print everything that is customized
        if self.options is not None:
            rep += f" options={self.options}"
        return rep + ">"

    @fix_decorator
    @time_decorator
    @history_decorator
    def minimize(
        self,
        problem: Problem,
        x0: np.ndarray,
        id: str,
        history_options: HistoryOptions = None,
        optimize_options: OptimizeOptions = None,
    ) -> OptimizerResult:
        """Perform optimization. Parameters: see `Optimizer` documentation."""
        lb = problem.lb
        ub = problem.ub

        try:
            import pyswarms
        except ImportError:
            raise OptimizerImportError("pyswarms")

        # check for finite values for the bounds
        if np.isfinite(lb).all() is np.False_:
            raise ValueError(
                "This optimizer can only handle finite lower bounds."
            )
        if np.isfinite(ub).all() is np.False_:
            raise ValueError(
                "This optimizer can only handle finite upper bounds."
            )

        optimizer = pyswarms.single.global_best.GlobalBestPSO(
            n_particles=self.par_popsize,
            dimensions=len(x0),
            options=self.options,
            bounds=(lb, ub),
        )

        def successively_working_fval(swarm: np.ndarray) -> np.ndarray:
            """Evaluate the function for all parameters in the swarm object.

            Parameters
            ----------
            swarm: np.ndarray, shape (n_particales_in_swarm, n_parameters)

            Returns
            -------
            result: np.ndarray, shape (n_particles_in_swarm)
            """
            n_particles = swarm.shape[0]
            result = np.zeros(n_particles)
            # iterate over the particles in the swarm
            for i_particle, par in enumerate(swarm):
                result[i_particle] = problem.objective.get_fval(par)

            return result

        cost, pos = optimizer.optimize(
            successively_working_fval,
            iters=self.options['maxiter'],
            verbose=False,
        )

        optimizer_result = OptimizerResult(
            x=pos,
            fval=float(cost),
        )

        return optimizer_result

    def is_least_squares(self):
        """Check whether optimizer is a least squares optimizer."""
        return False


class NLoptOptimizer(Optimizer):
    """
    Global/Local optimization using NLopt.

    Package homepage: https://nlopt.readthedocs.io/en/latest/
    """

    def __init__(
        self,
        method=None,
        local_method=None,
        options: Dict = None,
        local_options: Dict = None,
    ):
        """
        Initialize.

        Parameters
        ----------
        method:
            Local or global Optimizer to use for minimization.
        local_method:
            Local method to use in combination with the global optimizer (
            for the MLSL family of solvers) or to solve a subproblem (for the
            AUGLAG family of solvers)
        options:
            Optimizer options. scipy option `maxiter` is automatically
            transformed into `maxeval` and takes precedence.
        local_options:
            Optimizer options for the local method
        """
        super().__init__()

        if options is None:
            options = {}
        elif 'maxiter' in options:
            options['maxeval'] = options.pop('maxiter')
        if local_options is None:
            local_options = {}
        self.options = options
        self.local_options = local_options

        try:
            import nlopt
        except ImportError:
            raise OptimizerImportError("nlopt")

        if method is None:
            method = nlopt.LD_LBFGS

        needs_local_method = [
            nlopt.G_MLSL,
            nlopt.G_MLSL_LDS,
            nlopt.GD_MLSL,
            nlopt.GD_MLSL_LDS,
            nlopt.AUGLAG,
            nlopt.AUGLAG_EQ,
        ]

        if local_method is None and method in needs_local_method:
            local_method = nlopt.LD_LBFGS

        if local_method is not None and method not in needs_local_method:
            raise ValueError(
                f'Method "{method}" does not allow a local '
                f'method. Please set `local_method` to None.'
            )

        self.local_methods = [
            nlopt.LD_VAR1,
            nlopt.LD_VAR2,
            nlopt.LD_TNEWTON_PRECOND_RESTART,
            nlopt.LD_TNEWTON_PRECOND,
            nlopt.LD_TNEWTON_RESTART,
            nlopt.LD_TNEWTON,
            nlopt.LD_LBFGS,
            nlopt.LD_SLSQP,
            nlopt.LD_CCSAQ,
            nlopt.LD_MMA,
            nlopt.LN_SBPLX,
            nlopt.LN_NELDERMEAD,
            nlopt.LN_PRAXIS,
            nlopt.LN_NEWUOA,
            nlopt.LN_NEWUOA_BOUND,
            nlopt.LN_BOBYQA,
            nlopt.LN_COBYLA,
        ]
        self.global_methods = [
            nlopt.GN_ESCH,
            nlopt.GN_ISRES,
            nlopt.GN_AGS,
            nlopt.GD_STOGO,
            nlopt.GD_STOGO_RAND,
            nlopt.G_MLSL,
            nlopt.G_MLSL_LDS,
            nlopt.GD_MLSL,
            nlopt.GD_MLSL_LDS,
            nlopt.GN_CRS2_LM,
            nlopt.GN_ORIG_DIRECT,
            nlopt.GN_ORIG_DIRECT_L,
            nlopt.GN_DIRECT,
            nlopt.GN_DIRECT_L,
            nlopt.GN_DIRECT_L_NOSCAL,
            nlopt.GN_DIRECT_L_RAND,
            nlopt.GN_DIRECT_L_RAND_NOSCAL,
        ]
        self.hybrid_methods = [nlopt.AUGLAG, nlopt.AUGLAG_EQ]
        methods = (
            self.local_methods + self.global_methods + self.hybrid_methods
        )

        if method not in methods:
            raise ValueError(
                f'"{method}" is not a valid method. Valid '
                f'methods are: {methods}'
            )

        self.method = method

        if local_method is not None and local_method not in self.local_methods:
            raise ValueError(
                f'"{local_method}" is not a valid method. Valid '
                f'methods are: {self.local_methods}'
            )

        self.local_method = local_method

    def __repr__(self) -> str:
        rep = f"<{self.__class__.__name__} method={self.method}"
        # print everything that is customized
        if self.local_method is not None:
            rep += f" local_method={self.local_method}"
        if self.options is not None:
            rep += f" options={self.options}"
        if self.local_options is not None:
            rep += f" local_options={self.local_methods}"
        return rep + ">"

    @fix_decorator
    @time_decorator
    @history_decorator
    def minimize(
        self,
        problem: Problem,
        x0: np.ndarray,
        id: str,
        history_options: HistoryOptions = None,
        optimize_options: OptimizeOptions = None,
    ) -> OptimizerResult:
        """Perform optimization. Parameters: see `Optimizer` documentation."""
        import nlopt

        opt = nlopt.opt(self.method, problem.dim)

        valid_options = [
            'ftol_abs',
            'ftol_rel',
            'xtol_abs',
            'xtol_rel',
            'stopval',
            'x_weights',
            'maxeval',
            'maxtime',
            'initial_step',
        ]

        def set_options(o, options):
            for option, value in options.items():
                if option not in valid_options:
                    raise ValueError(
                        f'"{option}" is not a valid option. Valid '
                        f'options are: {valid_options}'
                    )
                getattr(o, f'set_{option}')(value)

        if self.local_method is not None:
            local_opt = nlopt.opt(self.local_method, problem.dim)
            set_options(local_opt, self.local_options)
            opt.set_local_optimizer(local_opt)

        if self.method in self.global_methods:
            check_finite_bounds(problem.ub, problem.lb)

        opt.set_lower_bounds(problem.lb)
        opt.set_upper_bounds(problem.ub)

        def nlopt_objective(x, grad):
            if grad.size > 0:
                sensi_orders = (0, 1)
            else:
                sensi_orders = (0,)
            r = problem.objective(x, sensi_orders, MODE_FUN, True)
            if grad.size > 0:
                grad[:] = r[GRAD]  # note that this must be inplace
            return r[FVAL]

        opt.set_min_objective(nlopt_objective)

        set_options(opt, self.options)
        try:
            result = opt.optimize(x0)
            msg = 'Finished Successfully.'
        except (
            nlopt.RoundoffLimited,
            nlopt.ForcedStop,
            ValueError,
            RuntimeError,
            MemoryError,
        ) as e:
            result = None
            msg = str(e)

        optimizer_result = OptimizerResult(
            x=result,
            fval=opt.last_optimum_value(),
            message=msg,
            exitflag=opt.last_optimize_result(),
        )

        return optimizer_result

    def is_least_squares(self):
        """Check whether optimizer is a least squares optimizer."""
        return False


class FidesOptimizer(Optimizer):
    """
    Global/Local optimization using the trust region optimizer fides.

    Package Homepage: https://fides-optimizer.readthedocs.io/en/latest
    """

    def __init__(
        self,
        hessian_update: Optional[
            fides.hessian_approximation.HessianApproximation
        ] = 'default',
        options: Optional[Dict] = None,
        verbose: Optional[int] = logging.INFO,
    ):
        """
        Initialize.

        Parameters
        ----------
        options:
            Optimizer options.
        hessian_update:
            Hessian update strategy. If this is None, a hybrid approximation
            that switches from the problem.objective provided Hessian (
            approximation) to a BFGS approximation will be used.
        """
        super().__init__()

        try:
            import fides
        except ImportError:
            raise OptimizerImportError("fides")

        if (
            (hessian_update is not None)
            and (hessian_update != 'default')
            and not isinstance(
                hessian_update,
                fides.hessian_approximation.HessianApproximation,
            )
        ):
            raise ValueError(
                'Incompatible type for hessian update. '
                'Must be a HessianApproximation, '
                f'was {type(hessian_update)}.'
            )

        if options is None:
            options = {}

        self.verbose = verbose
        self.options = options
        self.hessian_update = hessian_update

    def __repr__(self) -> str:
        rep = f"<{self.__class__.__name__} "
        # print everything that is customized
        if self.hessian_update is not None:
            if self.hessian_update == 'default':
                rep += f" hessian_update={self.hessian_update}"
            else:
                rep += (
                    f" hessian_update="
                    f"{self.hessian_update.__class__.__name__}"
                )
        if self.verbose is not None:
            rep += f" verbose={self.verbose}"
        if self.options is not None:
            rep += f" options={self.options}"
        return rep + ">"

    @fix_decorator
    @time_decorator
    @history_decorator
    def minimize(
        self,
        problem: Problem,
        x0: np.ndarray,
        id: str,
        history_options: HistoryOptions = None,
        optimize_options: OptimizeOptions = None,
    ) -> OptimizerResult:
        """Perform optimization. Parameters: see `Optimizer` documentation."""
        import fides

        if self.hessian_update == 'default':
            if not problem.objective.has_hess:
                logging.warning(
                    'Fides is using BFGS as hessian approximation, '
                    'as the problem does not provide a Hessian. '
                    'Specify a Hessian to use a more efficient '
                    'hybrid approximation scheme.'
                )
                _hessian_update = fides.BFGS()
            else:
                _hessian_update = fides.HybridFixed()
        else:
            _hessian_update = self.hessian_update

        resfun = (
            _hessian_update.requires_resfun
            if _hessian_update is not None
            else False
        )

        args = {'mode': MODE_RES if resfun else MODE_FUN}

        if not problem.objective.has_grad:
            raise ValueError(
                'Fides cannot be applied to problems '
                'with objectives that do not support '
                'gradient evaluation.'
            )

        if _hessian_update is None or (
            _hessian_update.requires_hess and not resfun
        ):
            if not problem.objective.has_hess:
                raise ValueError(
                    'Specified hessian update scheme cannot be '
                    'used with objectives that do not support '
                    'Hessian computation.'
                )
            args['sensi_orders'] = (0, 1, 2)
        else:
            args['sensi_orders'] = (0, 1)

        opt = fides.Optimizer(
            fun=problem.objective,
            funargs=args,
            ub=problem.ub,
            lb=problem.lb,
            verbose=self.verbose,
            hessian_update=_hessian_update,
            options=self.options,
            resfun=resfun,
        )

        try:
            opt.minimize(x0)
            msg = self._convert_exitflag_to_message(opt)
        except RuntimeError as err:
            msg = str(err)

        optimizer_result = OptimizerResult(
            x=opt.x_min,
            fval=opt.fval_min if not resfun else None,
            grad=opt.grad_min,
            hess=opt.hess,
            message=msg,
            exitflag=opt.exitflag,
        )

        return optimizer_result

    def is_least_squares(self):
        """Check whether optimizer is a least squares optimizer."""
        return False

    def _convert_exitflag_to_message(self, opt: fides.Optimizer):
        """
        Convert the exitflag of a run to an informative message.

        Parameters
        ----------
        opt:
            The fides.Optimizer that has finished minimizing storing the
            exitflag.

        Returns
        -------
            An informative message on the cause of termination. Based on
            fides documentation.
        """
        import fides

        messages = {
            fides.ExitFlag.DID_NOT_RUN: "Optimizer did not run",
            fides.ExitFlag.MAXITER: "Reached maximum number of allowed iterations",
            fides.ExitFlag.MAXTIME: "Expected to reach maximum allowed time in next iteration",
            fides.ExitFlag.NOT_FINITE: "Encountered non-finite fval/grad/hess",
            fides.ExitFlag.EXCEEDED_BOUNDARY: "Exceeded specified boundaries",
            fides.ExitFlag.DELTA_TOO_SMALL: "Trust Region Radius too small to proceed",
            fides.ExitFlag.FTOL: "Converged according to fval difference",
            fides.ExitFlag.XTOL: "Converged according to x difference",
            fides.ExitFlag.GTOL: "Converged according to gradient norm",
        }
        return messages.get(
            opt.exitflag, f"exitflag={opt.exitflag} is not defined in fides."
        )<|MERGE_RESOLUTION|>--- conflicted
+++ resolved
@@ -17,49 +17,11 @@
     create_history,
 )
 from ..problem import Problem
-<<<<<<< HEAD
-from ..objective.constants import MODE_FUN, FVAL, GRAD
-from .result import OptimizerResult
-
-
-try:
-    import cyipopt
-except ImportError:
-    cyipopt = None
-
-try:
-    import dlib
-except ImportError:
-    dlib = None
-
-try:
-    import pyswarm
-except ImportError:
-    pyswarm = None
-
-try:
-    import cma
-except ImportError:
-    cma = None
-
-try:
-    import pyswarms
-except ImportError:
-    pyswarms = None
-
-try:
-    import nlopt
-except ImportError:
-    nlopt = None
-
-try:
-=======
 from ..result import OptimizerResult
 from .load import fill_result_from_history
 from .options import OptimizeOptions
 
 if TYPE_CHECKING:
->>>>>>> 60cbc963
     import fides
 
 logger = logging.getLogger(__name__)
