--- conflicted
+++ resolved
@@ -32,7 +32,6 @@
 except ImportError:
     cma = None
 
-<<<<<<< HEAD
 try:
     import nlopt
 except ImportError:
@@ -43,8 +42,6 @@
 except ImportError:
     fides = None
 
-=======
->>>>>>> 8275751e
 EXITFLAG_LOADED_FROM_FILE = -99
 
 logger = logging.getLogger(__name__)
@@ -232,7 +229,6 @@
 class Optimizer(abc.ABC):
     """
     This is the optimizer base class, not functional on its own.
-
     An optimizer takes a problem, and possibly a start point, and then
     performs an optimization. It returns an OptimizerResult.
     """
@@ -255,7 +251,6 @@
     ) -> OptimizerResult:
         """"
         Perform optimization.
-
         Parameters
         ----------
         problem:
@@ -460,12 +455,8 @@
 
         if ipopt is None:
             raise ImportError(
-<<<<<<< HEAD
                 "This optimizer requires an installation of ipopt. You can "
                 "install ipopt via `pip install ipopt`."
-=======
-                "This optimizer requires an installation of ipopt."
->>>>>>> 8275751e
             )
 
         objective = problem.objective
@@ -644,24 +635,17 @@
 
         lb = problem.lb
         ub = problem.ub
-<<<<<<< HEAD
 
         check_finite_bounds(lb, ub)
 
-=======
->>>>>>> 8275751e
         sigma0 = self.par_sigma0 * np.median(ub - lb)
         self.options['bounds'] = [lb, ub]
 
         if cma is None:
             raise ImportError(
-<<<<<<< HEAD
                 "This optimizer requires an installation of cma. You can "
                 "install cma via `pip install cma."
             )
-=======
-                "This optimizer requires an installation of cma.")
->>>>>>> 8275751e
 
         result = cma.CMAEvolutionStrategy(
             x0, sigma0, inopts=self.options,
@@ -673,7 +657,6 @@
         return optimizer_result
 
     def is_least_squares(self):
-<<<<<<< HEAD
         return False
 
 
@@ -690,16 +673,13 @@
         ----------
         method:
             Local or global Optimizer to use for minimization.
-
         local_method:
             Local method to use in combination with the global optimizer (
             for the MLSL family of solvers) or to solve a subproblem (for the
             AUGLAG family of solvers)
-
         options:
             Optimizer options. scipy option `maxiter` is automatically
             transformed into `maxeval` and takes precedence.
-
         local_options:
             Optimizer options for the local method
         """
@@ -853,7 +833,6 @@
         ----------
         options:
             Optimizer options.
-
         hessian_update:
             Hessian update strategy. If this is None, Hessian (approximation)
             computed by problem.objective will be used (default).
@@ -919,6 +898,4 @@
         return optimizer_result
 
     def is_least_squares(self):
-=======
->>>>>>> 8275751e
         return False