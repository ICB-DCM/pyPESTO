from setuptools import setup, find_packages
import os


# extract version
with open(os.path.join(os.path.dirname(__file__),
          "pypesto", "version.py")) as f:
    version = f.read().split('\n')[0].split('=')[-1].strip(' ').strip('"')


# read a file
def read(fname):
    return open(os.path.join(os.path.dirname(__file__), fname)).read()


# project metadata
setup(name='pypesto',
      version=version,
      description="python Parameter EStimation TOolbox",
      long_description=read('README.md'),
      long_description_content_type="text/markdown",
      author="The pyPESTO developers",
      author_email="yannik.schaelte@gmail.com",
      url="https://github.com/icb-dcm/pypesto",
      packages=find_packages(exclude=["doc*", "test*"]),
      install_requires=['numpy>=1.15.1',
                        'scipy>=1.1.0',
                        'pandas>=0.23.4',
                        'matplotlib>=2.2.3',
<<<<<<< HEAD
                        'cloudpickle>=0.7.0',
                        'petab>=0.0.1'],
=======
                        'cloudpickle>=0.7.0'],
>>>>>>> 6e7685c5
      tests_require=['pytest', 'flake8>=3.7.1', 'gitpython'],
      extras_require={'amici': ['amici>=0.10.15'],
                      'petab': ['petab>=0.0.0a17']},
      python_requires='>=3.6',
      )<|MERGE_RESOLUTION|>--- conflicted
+++ resolved
@@ -27,12 +27,8 @@
                         'scipy>=1.1.0',
                         'pandas>=0.23.4',
                         'matplotlib>=2.2.3',
-<<<<<<< HEAD
                         'cloudpickle>=0.7.0',
-                        'petab>=0.0.1'],
-=======
-                        'cloudpickle>=0.7.0'],
->>>>>>> 6e7685c5
+                        'petab>=0.1.1'],
       tests_require=['pytest', 'flake8>=3.7.1', 'gitpython'],
       extras_require={'amici': ['amici>=0.10.15'],
                       'petab': ['petab>=0.0.0a17']},
