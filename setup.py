--- conflicted
+++ resolved
@@ -29,15 +29,10 @@
                         'matplotlib>=2.2.3',
                         'seaborn>=0.10.0',
                         'cloudpickle>=0.7.0',
-<<<<<<< HEAD
-                        'h5py>=2.10.0',
-                        'tqdm>=4.46.0',
-                        'networkx>=2.4'],
-=======
                         'h5py>=3.1.0',
                         'tqdm>=4.46.0',
-                        'gitpython>=3.1.7'],
->>>>>>> 22c0d42e
+                        'gitpython>=3.1.7',
+                        'networkx>=2.4'],
       tests_require=['pytest>=5.4.2',
                      'flake8>=3.7.2',
                      'gitpython>=3.1.2',
