# tox (https://tox.readthedocs.io/) is a tool for running tests
# in multiple virtualenvs. This configuration file will run the
# test suite on all supported python versions. To use it, "pip install tox"
# and then run "tox" from this directory.
# See https://tox.readthedocs.io/en/latest/config.html for reference.

[tox]

# Environments run by default and in this order
#  unless specified via CLI -eENVLIST
#  or environment variable TOXENV
envlist =
    clean
    # tests
    base
    petab
    optimize
    select
    # quality
    project
    flake8
    doc
    size
    # notebooks
    notebooks1
    notebooks2

# Base-environment

[testenv]

# Sub-environments
#  inherit settings defined in the base

[testenv:clean]
skip_install = true
allowlist_externals =
    rm
deps = coverage
commands =
    coverage erase
    rm -rf .coverage*
    rm -rf coverage.xml
description =
    Clean up before tests

# Unit tests

[testenv:base]
<<<<<<< HEAD
extras = test,test_petab,amici,petab,emcee,dynesty,mltools,aesara,pymc
=======
extras = test,test_petab,amici,petab,emcee,mltools,aesara,pymc
deps =
    git+https://github.com/Benchmarking-Initiative/Benchmark-Models-PEtab.git@master#subdirectory=src/python
>>>>>>> 9806e148
commands =
    pytest --cov=pypesto --cov-report=xml --cov-append \
        test/base \
        test/profile \
        test/sample \
        test/visualize \
        -s
description =
    Test basic functionality

[testenv:petab]
extras = test,test_petab,amici,petab,pyswarm
deps =
    git+https://github.com/Benchmarking-Initiative/Benchmark-Models-PEtab.git@master#subdirectory=src/python
commands =
    # install pysb
    pip install \
      git+https://github.com/pysb/pysb.git@5cbb147527814770ffc42e8e7d96e91dcb2b9857#egg=pysb
    pytest --cov=pypesto --cov-report=xml --cov-append \
        test/petab -s
description =
    Test PEtab functionality

[testenv:julia]
extras = test,julia
commands =
    python -c "import julia; julia.install()"
    python-jl -m pytest --cov=pypesto --cov-report=xml --cov-append \
        test/julia -s
description =
    Test Julia interface

[testenv:optimize]
extras = test,dlib,pyswarm,cmaes,nlopt,fides,mpi,pyswarms,petab
commands =
    # workaround as ipopt has incomplete build
    pip install git+https://github.com/mechmotum/cyipopt.git@master
    pytest --cov=pypesto --cov-report=xml --cov-append \
        test/optimize -s
description =
    Test optimization module

[testenv:select]
extras = test,amici,petab,select
commands =
    pytest --cov=pypesto --cov-report=xml --cov-append \
        test/select -s
description =
    Test model selection functionality

[testenv:notebooks1]
allowlist_externals = bash
extras = example,amici,petab,pyswarm,pymc3,cmaes,nlopt,fides
commands =
    # workaround as ipopt has incomplete build
    pip install git+https://github.com/mechmotum/cyipopt.git@master
    bash test/run_notebook.sh 1
description =
    Run notebooks 1

[testenv:notebooks2]
allowlist_externals = bash
extras = example,amici,petab,pymc,emcee,dynesty,select
commands =
    bash test/run_notebook.sh 2
description =
    Run notebooks 2

# Style, management, docs

[testenv:project]
skip_install = true
deps =
    pyroma
commands =
    pyroma --min=10 .
description =
    Check the package friendliness

[testenv:flake8]
skip_install = true
deps =
    flake8 >= 5.0.4
    flake8-bandit >= 4.1.1
    flake8-bugbear >= 22.8.23
    flake8-colors >= 0.1.9
    flake8-comprehensions >= 3.10.0
    flake8-print >= 5.0.0
    flake8-black >= 0.3.3
    flake8-isort >= 4.0.2
    flake8-docstrings >= 1.6.0
commands =
    flake8 pypesto test
description =
    Run flake8 with various plugins.

[testenv:doc]
extras =
    doc
commands =
    sphinx-build -W -b html doc/ doc/_build/html
description =
    Test whether docs build passes

[testenv:size]
skip_install = true
allowlist_externals = bash
commands =
    bash test/check_git_size.sh
description =
    Check repository size<|MERGE_RESOLUTION|>--- conflicted
+++ resolved
@@ -47,13 +47,9 @@
 # Unit tests
 
 [testenv:base]
-<<<<<<< HEAD
 extras = test,test_petab,amici,petab,emcee,dynesty,mltools,aesara,pymc
-=======
-extras = test,test_petab,amici,petab,emcee,mltools,aesara,pymc
 deps =
     git+https://github.com/Benchmarking-Initiative/Benchmark-Models-PEtab.git@master#subdirectory=src/python
->>>>>>> 9806e148
 commands =
     pytest --cov=pypesto --cov-report=xml --cov-append \
         test/base \
